'''
ria_enumerator.py

Copyright 2009 Jon Rose

This file is part of w3af, w3af.sourceforge.net .

w3af is free software; you can redistribute it and/or modify
it under the terms of the GNU General Public License as published by
the Free Software Foundation version 2 of the License.

w3af is distributed in the hope that it will be useful,
but WITHOUT ANY WARRANTY; without even the implied warranty of
MERCHANTABILITY or FITNESS FOR A PARTICULAR PURPOSE.  See the
GNU General Public License for more details.

You should have received a copy of the GNU General Public License
along with w3af; if not, write to the Free Software
Foundation, Inc., 51 Franklin St, Fifth Floor, Boston, MA  02110-1301  USA

'''

import core.controllers.outputManager as om

# options
from core.data.options.option import option
from core.data.options.optionList import optionList

from core.controllers.basePlugin.baseDiscoveryPlugin import baseDiscoveryPlugin
from core.controllers.w3afException import w3afRunOnce
from core.controllers.coreHelpers.fingerprint_404 import is_404

import core.data.kb.knowledgeBase as kb
import core.data.kb.vuln as vuln
import core.data.kb.info as info
import core.data.constants.severity as severity
import xml.dom.minidom
import os


class ria_enumerator(baseDiscoveryPlugin):
    '''
    Fingerprint Rich Internet Apps - Google Gears Manifest files, Silverlight and Flash.
    @author: Jon Rose ( jrose@owasp.org )
    '''
    def __init__(self):
        baseDiscoveryPlugin.__init__(self)
        self._exec = True
        
        # User configured parameters
        self._wordlist = 'plugins' + os.path.sep + 'discovery' + os.path.sep + 'ria_enumerator'
        self._wordlist += os.path.sep + 'common_filenames.db'
        
        # This is a list of common file extensions for google gears manifest:
        self._extensions = ['', '.php', '.json', '.txt', '.gears']
        
    def discover(self, fuzzableRequest ):
        '''
        Get the file and parse it.
        
        @parameter fuzzableRequest: A fuzzableRequest instance that contains
                                                      (among other things) the URL to test.
        '''
        if not self._exec:
            raise w3afRunOnce()
        else:
            # Only run once
            self._exec = False

            base_url = fuzzableRequest.getURL().baseUrl()
            
            ### Google Gears
            for ext in self._extensions:
                for word in file(self._wordlist):

                    manifest_url = base_url.urlJoin( word.strip() + ext )

                    om.out.debug( 'Google Gears Manifest Testing "%s"' % (manifest_url)  )
                    http_response = self._urlOpener.GET( manifest_url, useCache=True )
                        
                    if '"entries":' in http_response and not is_404( http_response ):
                        # Save it to the kb!
                        i = info.info()
                        i.setName('Gears Manifest')
                        i.setURL( manifest_url )
                        i.setId( http_response.id )
                        desc = 'A gears manifest file was found at: "'+ manifest_url 
                        desc += '".  Each file should be manually reviewed for sensitive'
                        desc += ' information that may get cached on the client.' 
                        i.setDesc( desc )
                        kb.kb.append( self, manifest_url, i )
                        om.out.information( i.getDesc() )
                            
            ### CrossDomain.XML
            cross_domain_url = base_url.urlJoin( 'crossdomain.xml' )
            om.out.debug( 'Checking crossdomain.xml file')
            response = self._urlOpener.GET( cross_domain_url, useCache=True )

            if not is_404( response ):
                self._checkResponse(response, 'crossdomain.xml')

            ### CrossAccessPolicy.XML
<<<<<<< HEAD
            client_access_url = base_url.urlJoin( 'clientaccesspolicy.xml' )
            om.out.information( 'Checking clientaccesspolicy.xml file')
=======
            client_access_url = urlParser.urlJoin(  base_url , 'clientaccesspolicy.xml' )
            om.out.debug( 'Checking clientaccesspolicy.xml file')
>>>>>>> 7fe6eeb0
            response = self._urlOpener.GET( client_access_url, useCache=True )

            if not is_404( response ):
                self._checkResponse(response, 'clientaccesspolicy.xml')

        return []

    def _checkResponse(self, response, file_name ):
        '''
        Analyze XML files.
        '''
        om.out.debug( 'Checking XML response in ria_enumerator.')
        try:
            dom = xml.dom.minidom.parseString( response.getBody() )
        except Exception:
            # Report this, it may be interesting for the final user
            # not a vulnerability per-se... but... it's information after all
            if 'allow-access-from' in response.getBody() or \
            'cross-domain-policy' in response.getBody() or \
            'cross-domain-access' in response.getBody():
                i = info.info()
                i.setName('Invalid ' + file_name)
                i.setURL( response.getURL() )
                i.setMethod( 'GET' )
                msg = 'The "' + file_name + '" file at: "' + response.getURL()
                msg += '" is not a valid XML.'
                i.setDesc( msg )
                i.setId( response.id )
                kb.kb.append( self, 'info', i )
                om.out.information( i.getDesc() )
        else:
            if(file_name == 'crossdomain.xml'):
                url_list = dom.getElementsByTagName("allow-access-from")
                attribute = 'domain'
            if(file_name == 'clientaccesspolicy.xml'):
                url_list = dom.getElementsByTagName("domain")
                attribute = 'uri'

            for url in url_list:
                url = url.getAttribute(attribute)

                if url == '*':
                    v = vuln.vuln()
                    v.setURL( response.getURL() )
                    v.setMethod( 'GET' )
                    v.setName( 'Insecure "' + file_name + '" settings' )
                    v.setSeverity(severity.LOW)
                    msg = 'The "' + file_name + '" file at "' + response.getURL() + '" allows'
                    msg += ' flash/silverlight access from any site.'
                    v.setDesc( msg )
                    v.setId( response.id )
                    kb.kb.append( self, 'vuln', v )
                    om.out.vulnerability( v.getDesc(), severity=v.getSeverity() )
                else:
                    i = info.info()
                    i.setName('Crossdomain allow ACL')
                    i.setURL( response.getURL() )
                    i.setMethod( 'GET' )
                    i.setDesc( file_name + '" file allows access from: "' + url  + '".')
                    i.setId( response.id )
                    kb.kb.append( self, 'info', i )
                    om.out.information( i.getDesc() ) 	
                    
    def getOptions( self ):
        '''
        @return: A list of option objects for this plugin.
        '''    
        d1 = 'Wordlist to use in the manifest file name bruteforcing process.'
        o1 = option('wordlist', self._wordlist , d1, 'string')
        
        d2 = 'File extensions to use when brute forcing Gears Manifest files'
        o2 = option('manifestExtensions', self._extensions, d2, 'list')

        ol = optionList()
        ol.add(o1)
        ol.add(o2)
        return ol
        
    def setOptions( self, OptionList ):
        '''
        This method sets all the options that are configured using the user interface 
        generated by the framework using the result of getOptions().
        
        @parameter OptionList: A dictionary with the options for the plugin.
        @return: No value is returned.
        ''' 
        wordlist = OptionList['wordlist'].getValue()
        if os.path.exists( wordlist ):
            self._wordlist = wordlist
        
        self._extensions = OptionList['manifestExtensions'].getValue()

    def getPluginDeps( self ):
        '''
        @return: A list with the names of the plugins that should be runned before the
        current one.
        '''
        return []

    def getLongDesc( self ):
        '''
        @return: A DETAILED description of the plugin functions and features.
        '''
        return '''
        This plugin searches for various Rich Internet Application files.  It currently searches for:
        
        Google gears manifests
        	These files are used to determine which files are locally cached by google gears.  
        	They do not get cleared when the browser cache is cleared and may contain sensitive information.
        									 
        Flex crossdomain.xml
        	This file stores domains which are allowed to make cross domain requests to the server.
        
        Silverlight clientaccesspolicy.xml
        	This file determines which clients can access the server in place of the crossdomain.xml.
        	
       Two configurable parameters exists:
            - wordlist: The wordlist to be used in the gears bruteforce process.
            - manifestExtensions: File extensions to use during manifest bruteforcing.
        
        '''<|MERGE_RESOLUTION|>--- conflicted
+++ resolved
@@ -100,13 +100,8 @@
                 self._checkResponse(response, 'crossdomain.xml')
 
             ### CrossAccessPolicy.XML
-<<<<<<< HEAD
             client_access_url = base_url.urlJoin( 'clientaccesspolicy.xml' )
-            om.out.information( 'Checking clientaccesspolicy.xml file')
-=======
-            client_access_url = urlParser.urlJoin(  base_url , 'clientaccesspolicy.xml' )
             om.out.debug( 'Checking clientaccesspolicy.xml file')
->>>>>>> 7fe6eeb0
             response = self._urlOpener.GET( client_access_url, useCache=True )
 
             if not is_404( response ):
