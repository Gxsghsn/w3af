--- conflicted
+++ resolved
@@ -143,28 +143,15 @@
         or one of the "default" ones like "upload" or "files".
         '''
         # Generate a list of directories where I can search for the uploaded file
-<<<<<<< HEAD
         domain_path_list = [ i.getDomainPath() for i in kb.kb.getData( 'urls' , 'urlList' )]
         domain_path_list = list(set(domain_path_list))
         
         # Try to find the file!
         for url in domain_path_list:
             for possible_location in self._generate_urls( url, mutant.uploaded_file_name ):
-
                 get_response = self._urlOpener.GET( possible_location, useCache=False )
                 if not is_404( get_response ):
-=======
-        domain_path_list = [urlParser.getDomainPath(i) for i in \
-                            kb.kb.getData('urls' , 'urlList')]
-        domain_path_list = set(domain_path_list)
-
-        # Try to find the file!
-        for url in domain_path_list:
-            for path in self._generate_paths(url, mutant.uploaded_file_name):
-
-                get_response = self._urlOpener.GET(path, useCache=False)
-                if not is_404(get_response):
->>>>>>> 7fe6eeb0
+
                     # This is necesary, if I dont do this, the session saver will break cause
                     # REAL file objects can't be picked
                     mutant.setModValue('<file_object>')
@@ -191,11 +178,7 @@
         for tmp_file, tmp_file_name in self._file_list:
             tmp_file.close()
         
-<<<<<<< HEAD
     def _generate_urls( self, url, uploaded_file_name ):
-=======
-    def _generate_paths(self, url, uploaded_file_name):
->>>>>>> 7fe6eeb0
         '''
         @parameter url: A URL where the uploaded_file_name could be
         @parameter uploaded_file_name: The name of the file that was uploaded to the server
@@ -205,17 +188,10 @@
                'download', 'up', 'down']
 
         for default_path in tmp:
-<<<<<<< HEAD
             for sub_url in url.getDirectories():
                 possible_location = sub_url.urlJoin( default_path + '/' )
                 possible_location = possible_location.urlJoin( uploaded_file_name )
-                res.append( possible_location )
-        return res
-=======
-            for path in urlParser.getDirectories(url):
-                possible_loc = path + default_path + '/'  + uploaded_file_name
-                yield possible_loc
->>>>>>> 7fe6eeb0
+                yield possible_location
         
     def getOptions( self ):
         '''
