'''
fileUpload.py

Copyright 2006 Andres Riancho

This file is part of w3af, w3af.sourceforge.net .

w3af is free software; you can redistribute it and/or modify
it under the terms of the GNU General Public License as published by
the Free Software Foundation version 2 of the License.

w3af is distributed in the hope that it will be useful,
but WITHOUT ANY WARRANTY; without even the implied warranty of
MERCHANTABILITY or FITNESS FOR A PARTICULAR PURPOSE.  See the
GNU General Public License for more details.

You should have received a copy of the GNU General Public License
along with w3af; if not, write to the Free Software
Foundation, Inc., 51 Franklin St, Fifth Floor, Boston, MA  02110-1301  USA

'''

import core.controllers.outputManager as om

# options
from core.data.options.option import option
from core.data.options.optionList import optionList

from core.controllers.basePlugin.baseAuditPlugin import baseAuditPlugin

import core.data.kb.knowledgeBase as kb
import core.data.constants.severity as severity
import core.data.kb.vuln as vuln

from core.data.fuzzer.fuzzer import createMutants, createRandAlNum
from core.controllers.w3afException import w3afException

from core.controllers.misc.temp_dir import get_temp_dir
from core.controllers.coreHelpers.fingerprint_404 import is_404

import os.path
import tempfile


class fileUpload(baseAuditPlugin):
    '''
    Uploads a file and then searches for the file inside all known directories.
    
    @author: Andres Riancho ( andres.riancho@gmail.com )
    '''
    
    _template_dir = os.path.join('plugins', 'audit', 'fileUpload')
    # User configured
    _extensions = ['gif', 'html', 'bmp', 'jpg', 'png', 'txt']

    def __init__(self):
        baseAuditPlugin.__init__(self)
        
        # Internal vars
        self._file_list = []

    def audit(self, freq ):
        '''
        Searches for file upload vulns.
        
        @param freq: A fuzzableRequest
        '''
        # Start
        if freq.getMethod().upper() == 'POST' and len ( freq.getFileVariables() ) != 0:
            om.out.debug( 'fileUpload plugin is testing: ' + freq.getURL() )
            
            # I do all this to be able to perform the enumerate() below
            for file_parameter in freq.getFileVariables():
                self._file_list = self._get_files()
                # Only file handlers are passed to the createMutants functions
                file_handlers = [ i[0] for i in self._file_list ]
                mutants = createMutants( freq, file_handlers, fuzzableParamList=[file_parameter, ] )

                for i, mutant in enumerate(mutants):
                    mutant.uploaded_file_name = self._file_list[i][1]
       
                for mutant in mutants:
                    targs = (mutant,)
                    self._tm.startFunction(target=self._sendMutant, 
                                            args=targs, ownerObj=self)
                    
            self._tm.join( self )
            
    def _get_files( self ):
        '''
        If the extension is in the templates dir, open it and return the handler.
        If the extension aint in the templates dir, create a file with random content, open it and return the handler.
        @return: A list of open files.
        '''
        result = []

        # All of this work is done in the "/tmp" directory:

        for ext in self._extensions:
            
            template_filename = 'template.' + ext
            if template_filename in os.listdir( self._template_dir ):
                
                #
                # Copy to "/tmp"
                #
                # Open target
                temp_dir = get_temp_dir()
                low_level_fd, file_name = tempfile.mkstemp(prefix='w3af_', suffix='.' + ext, dir=temp_dir)
                file_handler = os.fdopen(low_level_fd, "w+b")
                # Read source
                template_content = file( os.path.join(self._template_dir, template_filename)).read()
                # Write content to target
                file_handler.write(template_content)
                file_handler.close()
                
                # Open the target again:
                try:
                    file_handler = file( file_name, 'r')
                except:
                    raise w3afException('Failed to open temp file: "' + file_name  + '".')
                else:
                    path, file_name = os.path.split(file_name)
                    result.append( (file_handler, file_name) )
                    
            else:
                # I dont have a template for this file extension!
                temp_dir = get_temp_dir()
                low_level_fd, file_name = tempfile.mkstemp(prefix='w3af_', suffix='.' + ext, dir=temp_dir)
                file_handler = os.fdopen(low_level_fd, "w+b")
                file_handler.write( createRandAlNum(32) )
                file_handler.close()
                path, file_name = os.path.split(file_name)
                result.append( (file(file_name), file_name) )
        
        return result
        
    def _analyzeResult(self, mutant, mutant_response):
        '''
        Analyze results of the _sendMutant method. 
        
        In this case, check if the file was uploaded to any of the known directories,
        or one of the "default" ones like "upload" or "files".
        '''
<<<<<<< HEAD
        
=======

>>>>>>> c12b5d6a
        with self._plugin_lock:
            if self._hasNoBug('fileUpload', 'fileUpload', 
                              mutant.getURL(), mutant.getVar()):        
                
                # Gen expr for directories where I can search for the uploaded file
<<<<<<< HEAD
                domain_path_list = set(urlParser.getDomainPath(i) for i in 
=======
                domain_path_list = set(u.getDomainPath() for u in 
>>>>>>> c12b5d6a
                                       kb.kb.getData('urls' , 'urlList'))
        
                # Try to find the file!
                for url in domain_path_list:
<<<<<<< HEAD
                    for path in self._generate_paths(url, mutant.uploaded_file_name):
=======
                    for path in self._generate_urls(url, mutant.uploaded_file_name):
>>>>>>> c12b5d6a
        
                        get_response = self._urlOpener.GET(path, useCache=False)
                        if not is_404(get_response):
                            # This is necesary, if I dont do this, the session
                            # saver will break cause REAL file objects can't 
                            # be picked
                            mutant.setModValue('<file_object>')
                            v = vuln.vuln(mutant)
                            v.setPluginName(self.getName())
                            v.setId([mutant_response.id, get_response.id])
                            v.setSeverity(severity.HIGH)
                            v.setName('Insecure file upload')
                            v['fileDest'] = get_response.getURL()
                            v['fileVars'] = mutant.getFileVariables()
                            msg = ('A file upload to a directory inside the '
                            'webroot was found at: ' + mutant.foundAt())
                            v.setDesc(msg)
                            kb.kb.append(self, 'fileUpload', v)
                            return
    
    def end(self):
        '''
        This method is called when the plugin wont be used anymore.
        '''
        self._tm.join( self )
        self.printUniq( kb.kb.getData( 'fileUpload', 'fileUpload' ), 'VAR' )
        
        # Clean up
        for tmp_file, tmp_file_name in self._file_list:
            tmp_file.close()
        
    def _generate_urls( self, url, uploaded_file_name ):
        '''
        @parameter url: A URL where the uploaded_file_name could be
        @parameter uploaded_file_name: The name of the file that was uploaded to the server
        @return: A list of paths where the file could be.
        '''
        tmp = ['uploads', 'upload', 'file', 'user', 'files', 'downloads', 
               'download', 'up', 'down']

        for default_path in tmp:
            for sub_url in url.getDirectories():
                possible_location = sub_url.urlJoin( default_path + '/' )
                possible_location = possible_location.urlJoin( uploaded_file_name )
                yield possible_location
        
    def getOptions( self ):
        '''
        @return: A list of option objects for this plugin.
        '''
        d1 = 'Extensions that w3af will try to upload through the form.'
        h1 = 'When finding a form with a file upload, this plugin will try to upload a set of files'
        h1 += ' with the extensions specified here.'
        o1 = option('extensions', self._extensions, d1, 'list', help=h1)

        ol = optionList()
        ol.add(o1)
        return ol
        
    def setOptions( self, optionsMap ):
        '''
        This method sets all the options that are configured using the user interface 
        generated by the framework using the result of getOptions().
        
        @parameter OptionList: A dictionary with the options for the plugin.
        @return: No value is returned.
        ''' 
        self._extensions = optionsMap['extensions'].getValue()

    def getPluginDeps( self ):
        '''
        @return: A list with the names of the plugins that should be runned before the
        current one.
        '''
        return []
    
    def getLongDesc( self ):
        '''
        @return: A DETAILED description of the plugin functions and features.
        '''
        return '''
        This plugin will try to expoit insecure file upload forms.
        
        One configurable parameter exists:
            - extensions
        
        The extensions parameter is a comma separated list of extensions that this plugin will try to upload. Many web applications
        verify the extension of the file being uploaded, if special extensions are required, they can be added here.
    
        Some web applications check the contents of the files being uploaded to see if they are really what their extension
        is telling. To bypass this check, this plugin uses file templates located at "plugins/audit/fileUpload/", this templates
        are valid files for each extension that have a section ( the comment field in a gif file for example ) that can be replaced
        by scripting code ( PHP, ASP, etc ).
        
        After uploading the file, this plugin will try to find it on common directories like "upload" and "files" on every know directory.
        If the file is found, a vulnerability exists. 
        '''<|MERGE_RESOLUTION|>--- conflicted
+++ resolved
@@ -142,30 +142,17 @@
         In this case, check if the file was uploaded to any of the known directories,
         or one of the "default" ones like "upload" or "files".
         '''
-<<<<<<< HEAD
-        
-=======
-
->>>>>>> c12b5d6a
         with self._plugin_lock:
             if self._hasNoBug('fileUpload', 'fileUpload', 
                               mutant.getURL(), mutant.getVar()):        
                 
                 # Gen expr for directories where I can search for the uploaded file
-<<<<<<< HEAD
-                domain_path_list = set(urlParser.getDomainPath(i) for i in 
-=======
                 domain_path_list = set(u.getDomainPath() for u in 
->>>>>>> c12b5d6a
                                        kb.kb.getData('urls' , 'urlList'))
         
                 # Try to find the file!
                 for url in domain_path_list:
-<<<<<<< HEAD
-                    for path in self._generate_paths(url, mutant.uploaded_file_name):
-=======
                     for path in self._generate_urls(url, mutant.uploaded_file_name):
->>>>>>> c12b5d6a
         
                         get_response = self._urlOpener.GET(path, useCache=False)
                         if not is_404(get_response):
