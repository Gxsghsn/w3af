'''
getMails.py

Copyright 2006 Andres Riancho

This file is part of w3af, w3af.sourceforge.net .

w3af is free software; you can redistribute it and/or modify
it under the terms of the GNU General Public License as published by
the Free Software Foundation version 2 of the License.

w3af is distributed in the hope that it will be useful,
but WITHOUT ANY WARRANTY; without even the implied warranty of
MERCHANTABILITY or FITNESS FOR A PARTICULAR PURPOSE.  See the
GNU General Public License for more details.

You should have received a copy of the GNU General Public License
along with w3af; if not, write to the Free Software
Foundation, Inc., 51 Franklin St, Fifth Floor, Boston, MA  02110-1301  USA

'''

import core.controllers.outputManager as om

# options
from core.data.options.option import option
from core.data.options.optionList import optionList

from core.controllers.basePlugin.baseGrepPlugin import baseGrepPlugin
from core.data.bloomfilter.pybloom import ScalableBloomFilter

import core.data.kb.knowledgeBase as kb
import core.data.kb.info as info

import core.data.parsers.dpCache as dpCache
from core.controllers.w3afException import w3afException


class getMails(baseGrepPlugin):
    '''
    Find email accounts.
      
    @author: Andres Riancho ( andres.riancho@gmail.com )
    '''

    def __init__(self):
        baseGrepPlugin.__init__(self)
        # User configured variables
        self._only_target_domain = True
        self._already_inspected = ScalableBloomFilter()

    def grep(self, request, response):
        '''
        Plugin entry point, get the emails and save them to the kb.
        
        @parameter request: The HTTP request
        @parameter request: The HTTP response
        @return: None
        '''
<<<<<<< HEAD
        self._grep_worker(request, response, 'mails', \
                response.getURL().getRootDomain())

        if not self._only_target_domain:
            self._grep_worker(request, response, 'external_mails')
=======
        url = response.getURL()
        if url not in self._already_inspected:
            self._already_inspected.add(url)
            self._grep_worker(request, response, 'mails', \
                    urlParser.getRootDomain(response.getURL()))
    
            if not self._only_target_domain:
                self._grep_worker(request, response, 'external_mails')
>>>>>>> 7fe6eeb0
            
    def _grep_worker(self, request, response, kb_key, domain=None):
        '''
        Helper method for using in self.grep()
        
        @parameter request: The HTTP request
        @parameter request: The HTTP response
        @parameter kb_key: Knowledge base dict key
        @parameter domain: Target domain for getEmails filter
        @return: None
        '''
        # Modified when I added the pdfParser
        #if isTextOrHtml(response.getHeaders()):
        try:
            dp = dpCache.dpc.getDocumentParserFor( response )
        except w3afException:
            msg = 'If I can\'t parse the document, I won\'t be able to find any emails.'
            msg += ' Ignoring the response for "' + response.getURL() + '".'
            om.out.debug( msg )
            return

        mails = dp.getEmails(domain)
        
        for mail_address in mails:
            # Reduce false positives
            if request.sent( mail_address ):
                continue
                
            # Email address are case insensitive
            mail_address = mail_address.lower()

            email_map = {}
            for info_obj in kb.kb.getData( 'mails', 'mails'):
                mail_string = info_obj['mail']
                email_map[ mail_string ] = info_obj

            if mail_address not in email_map:
                # Create a new info object, and report it
                i = info.info()
                i.setURL( response.getURL() )
                i.setId( response.id )
                i.setName( mail_address )
                desc = 'The mail account: "'+ mail_address + '" was found in: '
                desc += '\n- ' + response.getURL() 
                desc += ' - In request with id: '+ str(response.id)
                i.setDesc( desc )
                i['mail'] = mail_address
                i['url_list'] = [ response.getURL(), ]
                i['user'] = mail_address.split('@')[0]
                i.addToHighlight( mail_address )
                
                kb.kb.append( 'mails', kb_key, i )
            
            else:
            
                # Get the corresponding info object.
                i = email_map[ mail_address ]
                # And work
                if response.getURL() not in i['url_list']:
                    # This email was already found in some other URL
                    # I'm just going to modify the url_list and the description message
                    # of the information object.
                    id_list_of_info = i.getId()
                    id_list_of_info.append( response.id )
                    i.setId( id_list_of_info )
                    i.setURL('')
                    desc = i.getDesc()
                    desc += '\n- ' + response.getURL() 
                    desc += ' - In request with id: '+ str(response.id)
                    i.setDesc( desc )
                    i['url_list'].append( response.getURL() )
        
    def setOptions( self, optionsMap ):
        self._only_target_domain = optionsMap['onlyTargetDomain'].getValue()
    
    def getOptions( self ):
        '''
        @return: A list of option objects for this plugin.
        '''    
        ol = optionList()
        d1 = 'When greping, only search mails for domain of target'
        o1 = option('onlyTargetDomain', self._only_target_domain, d1, 'boolean')
        
        ol = optionList()
        ol.add(o1)
        return ol

    def end(self):
        '''
        This method is called when the plugin wont be used anymore.
        '''
        self.printUniq( kb.kb.getData( 'mails', 'mails' ), None )
        self.printUniq( kb.kb.getData( 'mails', 'external_mails' ), None )
    
    def getPluginDeps( self ):
        '''
        @return: A list with the names of the plugins that should be runned before the
        current one.
        '''
        return []
    
    def getLongDesc( self ):
        '''
        @return: A DETAILED description of the plugin functions and features.
        '''
        return '''
        This plugin greps every page for mails, this mails can be later used for bruteforce plugins and are
        of great value when doing a complete penetration test.
        '''<|MERGE_RESOLUTION|>--- conflicted
+++ resolved
@@ -57,22 +57,13 @@
         @parameter request: The HTTP response
         @return: None
         '''
-<<<<<<< HEAD
-        self._grep_worker(request, response, 'mails', \
-                response.getURL().getRootDomain())
-
-        if not self._only_target_domain:
-            self._grep_worker(request, response, 'external_mails')
-=======
         url = response.getURL()
         if url not in self._already_inspected:
             self._already_inspected.add(url)
-            self._grep_worker(request, response, 'mails', \
-                    urlParser.getRootDomain(response.getURL()))
+            self._grep_worker(request, response, 'mails', response.getURL().getRootDomain() )
     
             if not self._only_target_domain:
                 self._grep_worker(request, response, 'external_mails')
->>>>>>> 7fe6eeb0
             
     def _grep_worker(self, request, response, kb_key, domain=None):
         '''
