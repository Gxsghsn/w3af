'''
pathDisclosure.py

Copyright 2006 Andres Riancho

This file is part of w3af, w3af.sourceforge.net .

w3af is free software; you can redistribute it and/or modify
it under the terms of the GNU General Public License as published by
the Free Software Foundation version 2 of the License.

w3af is distributed in the hope that it will be useful,
but WITHOUT ANY WARRANTY; without even the implied warranty of
MERCHANTABILITY or FITNESS FOR A PARTICULAR PURPOSE.  See the
GNU General Public License for more details.

You should have received a copy of the GNU General Public License
along with w3af; if not, write to the Free Software
Foundation, Inc., 51 Franklin St, Fifth Floor, Boston, MA  02110-1301  USA

'''

import core.controllers.outputManager as om

# options
from core.data.options.option import option
from core.data.options.optionList import optionList

from core.controllers.basePlugin.baseGrepPlugin import baseGrepPlugin

import core.data.kb.knowledgeBase as kb
import core.data.kb.vuln as vuln
import core.data.constants.severity as severity
from core.data.constants.common_directories import get_common_directories

import re


class pathDisclosure(baseGrepPlugin):
    '''
    Grep every page for traces of path disclosure vulnerabilities.
      
    @author: Andres Riancho ( andres.riancho@gmail.com )
    '''

    def __init__(self):
        baseGrepPlugin.__init__(self)
        
        # Internal variables
        self._already_added = []
        
        # Compile all regular expressions now
        self._compiled_regexes = {}
        self._compile_regex()
        
    def _compile_regex(self):
        '''
        @return: None, the result is saved in self._path_disc_regex_list
        '''
        #
        #    I tried to enhance the performance of this plugin by putting
        #    all the regular expressions in one (1|2|3|4...|N)
        #    That gave no visible result.
        #
        for path_disclosure_string in self._get_path_disclosure_strings():
            regex_string = '('+path_disclosure_string + '.*?)[^A-Za-z0-9\._\-\\/\+~]'
            regex = re.compile( regex_string,  re.IGNORECASE)
            self._compiled_regexes[ path_disclosure_string ] = regex
            
    def _potential_disclosures(self, html_string ):
        '''
        Taking into account that regular expressions are slow, we first
        apply this function to check if the HTML string has potential
        path disclosures.

        With this performance enhancement we reduce the plugin run time
        to 1/8 of the time in cases where no potential disclosures are found,
        and around 1/3 when potential disclosures *are* found. 
        
        @return: A list of the potential path disclosures
        '''
        potential_disclosures = []
        
        for path_disclosure_string in self._get_path_disclosure_strings():
            if path_disclosure_string in html_string:
                potential_disclosures.append( path_disclosure_string )
            
        return potential_disclosures

    def grep(self, request, response):
        '''
        Identify the path disclosure vulnerabilities.
        
        @parameter request: The HTTP request object.
        @parameter response: The HTTP response object
        @return: None, the result is saved in the kb.
        
        >>> from core.data.parsers.urlParser import url_object
        >>> from core.data.request.fuzzableRequest import fuzzableRequest as fuzzableRequest
        >>> from core.data.url.httpResponse import httpResponse as httpResponse
        >>> u = url_object('http://www.w3af.com/')
        >>> req = fuzzableRequest()
        >>> req.setURL( u )
        >>> pd = pathDisclosure()
        
        >>> res = httpResponse(200, 'header body footer' , {'Content-Type':'text/html'}, u, u)
        >>> pd.grep( req, res )
        >>> kb.kb.getData('pathDisclosure', 'pathDisclosure')
        []

        >>> res = httpResponse(200, 'header /etc/passwd footer' , {'Content-Type':'text/html'}, u, u)
        >>> pd.grep( req, res )
        >>> kb.kb.getData('pathDisclosure', 'pathDisclosure')[0]['path']
        '/etc/passwd'
        '''
        if response.is_text_or_html():
            
            html_string = response.getBody()
            
            for potential_disclosure in self._potential_disclosures( html_string ):
                
                path_disc_regex = self._compiled_regexes[ potential_disclosure ]
                match_list = path_disc_regex.findall( html_string  )

                # Decode the realurl
                realurl = response.getURL().urlDecode()

                
                #   Sort by the longest match, this is needed for filtering out some false positives
                #   please read the note below.
                match_list.sort(self._longest)
                
                for match in match_list:

                    # This if is to avoid false positives
                    if not request.sent( match ) and not \
                    self._attr_value( match, html_string ):
                        
                        # Check for dups
                        if (realurl, match) in self._already_added:
                            continue
                        
                        #   There is a rare bug also, which is triggered in cases like this one:
                        #
                        #   >>> import re
                        #   >>> re.findall('/var/www/.*','/var/www/foobar/htdocs/article.php')
                        #   ['/var/www/foobar/htdocs/article.php']
                        #   >>> re.findall('/htdocs/.*','/var/www/foobar/htdocs/article.php')
                        #   ['/htdocs/article.php']
                        #   >>> 
                        #
                        #   What I need to do here, is to keep the longest match.
                        for realurl_added, match_added in self._already_added:
                            if match_added.endswith( match ):
                                break
                        else:
                        
                            #   Note to self: I get here when "break" is NOT executed.
                            #   It's a new one, report!
                            self._already_added.append( (realurl, match) )
                            
                            v = vuln.vuln()
<<<<<<< HEAD
                            v.setURL( response.getURL() )
=======
                            v.setPluginName(self.getName())
                            v.setURL( realurl )
>>>>>>> 5da15e43
                            v.setId( response.id )
                            msg = 'The URL: "' + v.getURL() + '" has a path disclosure '
                            msg += 'vulnerability which discloses: "' + match  + '".'
                            v.setDesc( msg )
                            v.setSeverity(severity.LOW)
                            v.setName( 'Path disclosure vulnerability' )
                            v['path'] = match
                            v.addToHighlight( match )
                            kb.kb.append( self, 'pathDisclosure', v )
        
        self._update_KB_path_list()
    
    def _longest(self, a, b):
        '''
        @parameter a: A string.
        @parameter a: Another string.
        @return: The longest string.
        '''
        return cmp(len(a), len(b))
    
    def _attr_value(self, path_disclosure_string, response_body ):
        '''
        This method was created to remove some false positives.
        
        @return: True if path_disclosure_string is the value of an attribute inside a tag.
        
        Examples:
            path_disclosure_string = '/home/image.png'
            response_body = '....<img src="/home/image.png">...'
            return: True
            
            path_disclosure_string = '/home/image.png'
            response_body = '...<b>Error while processing /home/image.png</b>...'
            return: False
        '''
        regex_res = re.findall('<.+?(["|\']'+ re.escape(path_disclosure_string) +'["|\']).*?>', response_body)
        in_attr = path_disclosure_string in regex_res
        return in_attr
    
    def _update_KB_path_list( self ):
        '''
        If a path disclosure was found, I can create a list of full paths to all URLs ever visited.
        This method updates that list.
        '''
        path_disc_vulns = kb.kb.getData( 'pathDisclosure', 'pathDisclosure' ) 
        if len( path_disc_vulns ) == 0:
            # I can't calculate the list !
            pass
        else:
            # Init the kb variables
            kb.kb.save( self, 'listFiles', [] )
            
            # Note that this list is recalculated every time a new page is accesed
            # this is goood :P
            url_list = kb.kb.getData( 'urls', 'urlList' )
            
            # Now I find the longest match between one of the URLs that w3af has
            # discovered, and one of the path disclosure strings that this plugin has
            # found. I use the longest match because with small match_list I have more
            # probability of making a mistake.
            longest_match = ''
            longest_path_disc_vuln = None
            for path_disc_vuln in path_disc_vulns:
                for url in url_list:
                    path_and_file = url.getPath()

                    if path_disc_vuln['path'].endswith( path_and_file ):
                        if len(longest_match) < len(path_and_file):
                            longest_match = path_and_file
                            longest_path_disc_vuln = path_disc_vuln
                        
            # Now I recalculate the place where all the resources are in disk, all this
            # is done taking the longest_match as a reference, so... if we don't have a
            # longest_match, then nothing is actually done
            if longest_match:
                
                # Get the webroot
                webroot = longest_path_disc_vuln['path'].replace( longest_match, '' )
                
                #
                #   This if fixes a strange case reported by Olle
                #           if webroot[0] == '/':
                #           IndexError: string index out of range
                #   That seems to be because the webroot == ''
                #
                if webroot:
                    kb.kb.save( self, 'webroot', webroot )
                    
                    # Check what path separator we should use (linux / windows)
                    if webroot[0] == '/':
                        path_sep = '/'
                    else:
                        # windows
                        path_sep = '\\'
                    
                    # Create the remote locations
                    remote_locations = []
                    for url in url_list:
                        remote_path = url.getPath().replace('/', path_sep)
                        remote_locations.append( webroot + remote_path )
                    remote_locations = list( set( remote_locations ) )
                    
                    kb.kb.save( self, 'listFiles', remote_locations )
        
    def setOptions( self, OptionList ):
        pass
    
    def getOptions( self ):
        '''
        @return: A list of option objects for this plugin.
        '''    
        ol = optionList()
        return ol

    def end(self):
        '''
        This method is called when the plugin wont be used anymore.
        '''
        inform = kb.kb.getData( 'pathDisclosure', 'pathDisclosure' )
        
        tmp = {}
        ids = {}
        for v in inform:
            if v.getURL() in tmp.keys():
                tmp[ v.getURL() ].append( v['path'] )
            else:
                tmp[ v.getURL() ] = [ v['path'], ]
                                
            if v['path'] in ids.keys():
                ids[ v['path'] ].append( v.getId() )
            else:
                ids[ v['path'] ] = [ v.getId(), ]
        
        # Avoid duplicates
        for url in tmp.keys():
            tmp[ url ] = list( set( tmp[ url ] ) )
        
        for url in tmp.keys():
            om.out.information( 'The URL: "' + url + '" has the following path disclosure problems:' )
            for path in tmp[ url ]:
                to_print = '    - ' + path + ' . Found in request with'
                
                list_of_id_list = ids[ path ]
                complete_list = []
                for list_of_id in list_of_id_list:
                    complete_list.extend(list_of_id)
                
                complete_list = list( set( complete_list ) )
                if len(complete_list)==1:
                    to_print += ' id ' + str( complete_list[0] ) + '.'
                else:
                    to_print += ' ids ' + str( complete_list )
                om.out.information( to_print )

    def _get_path_disclosure_strings(self):
        '''
        Return a list of regular expressions to be tested.
        '''
        
        path_disclosure_strings = []
        #path_disclosure_strings.append(r"file:///?[A-Z]\|")
        path_disclosure_strings.extend( get_common_directories() )
        return path_disclosure_strings

    def getPluginDeps( self ):
        '''
        @return: A list with the names of the plugins that should be runned before the
        current one.
        '''
        return []
    
    def getLongDesc( self ):
        '''
        @return: A DETAILED description of the plugin functions and features.
        '''
        return '''
        This plugin greps every page for path disclosure vulnerabilities like:
        
            - C:\www\files\...
            - /var/www/htdocs/...
            
        The results are saved to the KB, and used by all the plugins that need to know the location
        of a file inside the remote web server.
        '''<|MERGE_RESOLUTION|>--- conflicted
+++ resolved
@@ -160,12 +160,8 @@
                             self._already_added.append( (realurl, match) )
                             
                             v = vuln.vuln()
-<<<<<<< HEAD
-                            v.setURL( response.getURL() )
-=======
-                            v.setPluginName(self.getName())
+                            v.setPluginName( self.getName() )
                             v.setURL( realurl )
->>>>>>> 5da15e43
                             v.setId( response.id )
                             msg = 'The URL: "' + v.getURL() + '" has a path disclosure '
                             msg += 'vulnerability which discloses: "' + match  + '".'
