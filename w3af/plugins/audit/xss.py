"""
xss.py

Copyright 2006 Andres Riancho

This file is part of w3af, http://w3af.org/ .

w3af is free software; you can redistribute it and/or modify
it under the terms of the GNU General Public License as published by
the Free Software Foundation version 2 of the License.

w3af is distributed in the hope that it will be useful,
but WITHOUT ANY WARRANTY; without even the implied warranty of
MERCHANTABILITY or FITNESS FOR A PARTICULAR PURPOSE.  See the
GNU General Public License for more details.

You should have received a copy of the GNU General Public License
along with w3af; if not, write to the Free Software
Foundation, Inc., 51 Franklin St, Fifth Floor, Boston, MA  02110-1301  USA

"""
import w3af.core.controllers.output_manager as om
import w3af.core.data.kb.knowledge_base as kb
import w3af.core.data.constants.severity as severity

from w3af.core.controllers.plugins.audit_plugin import AuditPlugin
from w3af.core.controllers.csp.utils import site_protected_against_xss_by_csp

from w3af.core.data.kb.vuln import Vuln
from w3af.core.data.db.disk_list import DiskList
from w3af.core.data.fuzzer.fuzzer import create_mutants
from w3af.core.data.fuzzer.utils import rand_alnum
from w3af.core.data.options.opt_factory import opt_factory
from w3af.core.data.options.option_list import OptionList
from w3af.core.data.context.context import get_context_iter


RANDOMIZE = 'RANDOMIZE'


class xss(AuditPlugin):
    """
    Identify cross site scripting vulnerabilities.
    
    :author: Andres Riancho (andres.riancho@gmail.com)
    :author: Taras (oxdef@oxdef.info)
    """
    # TODO: Reduce the number of payloads by concatenating similar/related ones
    PAYLOADS = [
        # Start a new tag
        '<',

        # Escape HTML comments
        '-->',

        # Escape JavaScript multi line and CSS comments
        '*/',

        # Escapes for CSS
        '*/:("\'',

        # The ":" is useful in cases where we want to add the javascript
        # protocol like <a href="PAYLOAD">   -->   <a href="javascript:alert()">
        ':',

        # Escape single line comments in JavaScript
        "\n",

        # Escape the HTML attribute value string delimiter
        '"',
        "'",
        "`",

        # Escape HTML attribute values without string delimiters
        " =",
    ]
    PAYLOADS = ['%s%s%s' % (RANDOMIZE, p, RANDOMIZE) for p in PAYLOADS]
        
    def __init__(self):
        AuditPlugin.__init__(self)
        
        self._xss_mutants = DiskList(table_prefix='xss')

        # User configured parameters
        self._check_persistent_xss = True

    def audit(self, freq, orig_response, debugging_id):
        """
        Tests an URL for XSS vulnerabilities.
        
        :param freq: A FuzzableRequest
        :param orig_response: The HTTP response associated with the fuzzable request
        :param debugging_id: A unique identifier for this call to audit()
        """

        # in most case, all detection is json response
        if self._is_json_response(orig_response):
            return

        fake_mutants = create_mutants(freq, [''])

        # Before we run each fake mutant check in a different thread using the
        # worker_pool, but this lead to a strange dead-lock
        #
        #   https://github.com/andresriancho/w3af/issues/4068
        #
        # So I simply migrated this to a slower for loop.
        for fake_mutant in fake_mutants:
            self._check_xss_in_parameter(fake_mutant, debugging_id)

    def _check_xss_in_parameter(self, mutant, debugging_id):
        """
        Tries to identify (persistent) XSS in one parameter.
        """
<<<<<<< HEAD
        if self._identify_trivial_xss(mutant) == False:
            self._search_xss(mutant)
=======
        if not self._identify_trivial_xss(mutant):
            self._search_xss(mutant, debugging_id)
>>>>>>> 7b7b6121

    def _report_vuln(self, mutant, response, mod_value):
        """
        Create a Vuln object and store it in the KB.
        
        :return: None
        """
        csp_protects = site_protected_against_xss_by_csp(response)
        vuln_severity = severity.LOW if csp_protects else severity.MEDIUM
        
        desc = 'A Cross Site Scripting vulnerability was found at: %s'
        desc %= mutant.found_at()
        
        if csp_protects:
            desc += ('The risk associated with this vulnerability was lowered'
                     ' because the site correctly implements CSP. The'
                     ' vulnerability is still a risk for the application since'
                     ' only the latest versions of some browsers implement CSP'
                     ' checking.')
        
        v = Vuln.from_mutant('Cross site scripting vulnerability', desc,
                             vuln_severity, response.id, self.get_name(),
                             mutant)
        v.add_to_highlight(mod_value) 
        
        self.kb_append_uniq(self, 'xss', v)

    def _identify_trivial_xss(self, mutant):
        """
        Identify trivial cases of XSS where all chars are echoed back and no
        filter and/or encoding is in place.
        
        :return: True in the case where a trivial XSS was identified.
        """
        payload = replace_randomize(''.join(self.PAYLOADS))

        trivial_mutant = mutant.copy()
        trivial_mutant.set_token_value(payload)
        
        response = self._uri_opener.send_mutant(trivial_mutant)

        # special character caused a json response,
        # return None to close the later search
        if self._is_json_response(response):
            return None

        # Add data for the persistent xss checking
        if self._check_persistent_xss:
            self._xss_mutants.append((trivial_mutant, response.id))


        if payload in response.get_body().lower():
            self._report_vuln(mutant, response, payload)
            return True
        
        return False

    def _search_xss(self, mutant, debugging_id):
        """
        Analyze the mutant for reflected XSS.
        
        @parameter mutant: A mutant that was used to test if the parameter
                           was echoed back or not
        """
        xss_strings = [replace_randomize(i) for i in self.PAYLOADS]
        fuzzable_params = [mutant.get_token_name()]

        mutant_list = create_mutants(mutant.get_fuzzable_request(),
                                     xss_strings,
                                     fuzzable_param_list=fuzzable_params)

        self._send_mutants_in_threads(self._uri_opener.send_mutant,
                                      mutant_list,
                                      self._analyze_echo_result,
                                      debugging_id=debugging_id)

    def _analyze_echo_result(self, mutant, response):
        """
        Do we have a reflected XSS?
        
        :return: None, record all the results in the kb.
        """
        # Add data for the persistent xss checking
        if self._check_persistent_xss:
            self._xss_mutants.append((mutant, response.id))

        with self._plugin_lock:
            
            if self._has_bug(mutant):
                return
            
            sent_payload = mutant.get_token_payload()

            # TODO: https://github.com/andresriancho/w3af/issues/12305
            body_lower = response.get_body().lower()
            sent_payload_lower = sent_payload.lower()

            for context in get_context_iter(body_lower, sent_payload_lower):
                if context.is_executable() or context.can_break():
                    self._report_vuln(mutant, response, sent_payload)
                    return

    def end(self):
        """
        This method is called when the plugin wont be used anymore.
        """
        if self._check_persistent_xss:
            self._identify_persistent_xss()
        
        self._xss_mutants.cleanup()
    
    def _identify_persistent_xss(self):
        """
        This method is called to check for persistent xss. 
    
        Many times a xss isn't on the page we get after the GET/POST of
        the xss string. This method searches for the xss string on all
        the pages that are known to the framework.
        
        :return: None, Vuln (if any) are saved to the kb.
        """
        # Get all known fuzzable requests from the core
        fuzzable_requests = kb.kb.get_all_known_fuzzable_requests()

        debugging_id = rand_alnum(8)
        om.out.debug('Starting stored XSS search (did=%s)' % debugging_id)

        self._send_mutants_in_threads(self._uri_opener.send_mutant,
                                      fuzzable_requests,
                                      self._analyze_persistent_result,
                                      grep=False,
                                      cache=False,
                                      debugging_id=debugging_id)
    
    def _analyze_persistent_result(self, fuzzable_request, response):
        """
        After performing an HTTP request to "fuzzable_request" and getting
        "response" analyze if the response contains any of the information sent
        by any of the mutants.
        
        :return: None, Vuln (if any) are saved to the kb.
        """
        body = response.get_body()

        for mutant, mutant_response_id in self._xss_mutants:

            sent_payload = mutant.get_token_payload()

            for context in get_context_iter(body, sent_payload):
                if context.is_executable() or context.can_break():
                    self._report_persistent_vuln(mutant, response,
                                                 mutant_response_id,
                                                 sent_payload,
                                                 fuzzable_request)
                    break
    
    def _report_persistent_vuln(self, mutant, response, mutant_response_id,
                                mod_value, fuzzable_request):
        """
        Report a persistent XSS vulnerability to the core.
        
        :return: None, a vulnerability is saved in the KB.
        """
        response_ids = [response.id, mutant_response_id]
        name = 'Persistent Cross-Site Scripting vulnerability'
        
        desc = ('A persistent Cross Site Scripting vulnerability'
                ' was found by sending "%s" to the "%s" parameter'
                ' at %s, which is echoed when browsing to %s.')
        desc %= (mod_value, mutant.get_token_name(), mutant.get_url(),
                 response.get_url())
        
        csp_protects = site_protected_against_xss_by_csp(response)
        vuln_severity = severity.MEDIUM if csp_protects else severity.HIGH
        
        if csp_protects:
            desc += ('The risk associated with this vulnerability was lowered'
                     ' because the site correctly implements CSP. The'
                     ' vulnerability is still a risk for the application since'
                     ' only the latest versions of some browsers implement CSP'
                     ' checking.')
                    
        v = Vuln.from_mutant(name, desc, vuln_severity,
                             response_ids, self.get_name(),
                             mutant)
        
        v['persistent'] = True
        v['write_payload'] = mutant
        v['read_payload'] = fuzzable_request
        v.add_to_highlight(mutant.get_token_payload())

        om.out.vulnerability(v.get_desc())
        self.kb_append_uniq(self, 'xss', v)

    def _is_json_response(self, response):
        """
        This is something I've seen in as a false positive during my
        assessments and is better explained in this stackoverflow question
        https://goo.gl/BgXVJY
        """
        ct_options, _ = response.get_headers().iget('X-Content-Type-Options')
        content_type, _ = response.get_headers().iget('Content-Type')

        if 'application/json' in content_type and ct_options == 'nosniff':
            # No luck exploiting this JSON XSS
            return True
        return False

    def get_options(self):
        """
        :return: A list of option objects for this plugin.
        """
        ol = OptionList()
        
        d1 = 'Identify persistent cross site scripting vulnerabilities'
        h1 = ('If set to True, w3af will navigate all pages of the target one'
              ' more time, searching for persistent cross site scripting'
              ' vulnerabilities.')
        o1 = opt_factory('persistent_xss', self._check_persistent_xss, d1,
                         'boolean', help=h1)
        ol.add(o1)
        
        return ol
        
    def set_options(self, options_list):
        """
        This method sets all the options that are configured using the user
        interface generated by the framework using the result of get_options().
        
        :param options_list: A dictionary with the options for the plugin.
        :return: No value is returned.
        """
        self._check_persistent_xss = options_list['persistent_xss'].get_value()
        
    def get_long_desc(self):
        """
        :return: A DETAILED description of the plugin functions and features.
        """
        return """
        This plugin finds Cross Site Scripting (XSS) vulnerabilities.
        
        One configurable parameters exists:
            - persistent_xss
            
        To find XSS bugs the plugin will send a set of javascript strings to
        every parameter, and search for that input in the response.
        
        The "persistent_xss" parameter makes the plugin store all data
        sent to the web application and at the end, request all URLs again
        searching for those specially crafted strings.
        """


def replace_randomize(data):
    rand_str = rand_alnum(5).lower()
    return data.replace(RANDOMIZE, rand_str)<|MERGE_RESOLUTION|>--- conflicted
+++ resolved
@@ -112,13 +112,9 @@
         """
         Tries to identify (persistent) XSS in one parameter.
         """
-<<<<<<< HEAD
+
         if self._identify_trivial_xss(mutant) == False:
             self._search_xss(mutant)
-=======
-        if not self._identify_trivial_xss(mutant):
-            self._search_xss(mutant, debugging_id)
->>>>>>> 7b7b6121
 
     def _report_vuln(self, mutant, response, mod_value):
         """
