--- conflicted
+++ resolved
@@ -915,11 +915,7 @@
             if matching_versions:
 
                 if len(matching_versions) > 1:
-<<<<<<< HEAD
-                    desc = 'A PHP Easter Egg was found that matches several'\
-=======
                     desc = 'A PHP easter egg was found that matches several'\
->>>>>>> 75e92d47
                            ' different versions of PHP. The PHP framework'\
                            ' version running on the remote server was'\
                            ' identified as one of the following:\n- %s'
