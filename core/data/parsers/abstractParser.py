--- conflicted
+++ resolved
@@ -318,8 +318,6 @@
         Something small to remember:
         >>> urllib.unquote('ind%c3%a9x.html').decode('utf-8').encode('utf-8') == 'ind\xc3\xa9x.html'
         True
-<<<<<<< HEAD
-=======
         
         Init,
         >>> from core.data.url.httpResponse import httpResponse as httpResponse
@@ -343,7 +341,6 @@
           File "<stdin>", line 1, in ?
         ValueError: The "url_object_to_decode" parameter @ _decode_URL of an abstractParser must be of urlParser.url_object type.
 
->>>>>>> c12b5d6a
         '''
         if not isinstance(url_object_to_decode, url_object):
             msg = 'The "url_object_to_decode" parameter @ _decode_URL of an abstractParser'
