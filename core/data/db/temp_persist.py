--- conflicted
+++ resolved
@@ -36,10 +36,6 @@
    import pickle
 
 from core.controllers.misc.temp_dir import get_temp_dir
-<<<<<<< HEAD
-=======
-
->>>>>>> 7fe6eeb0
 
 class disk_list(object):
     '''
@@ -202,7 +198,6 @@
         self.assertTrue( False not in dl )
         self.assertTrue( 'abc' not in dl )
         
-<<<<<<< HEAD
         # TODO: This is not very nice... but for now we can bare with it.
         self.assertTrue( '500' in dl )
 
@@ -211,5 +206,3 @@
         for i in xrange(300):
             strr += choice(string.letters)
         return strr
-=======
->>>>>>> 7fe6eeb0
