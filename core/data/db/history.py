--- conflicted
+++ resolved
@@ -221,11 +221,7 @@
         resp = self.response
         values = []
         values.append(resp.getId())
-<<<<<<< HEAD
-        values.append(self.request.getURI())
-=======
         values.append(self.request.getURI().url_string)
->>>>>>> c12b5d6a
         values.append(resp.getCode())
         values.append(self.tag)
         values.append(int(self.mark))
