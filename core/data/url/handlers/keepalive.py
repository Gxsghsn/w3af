--- conflicted
+++ resolved
@@ -835,17 +835,4 @@
 
 class HTTPSConnection(httplib.HTTPSConnection):
     response_class = HTTPResponse
-<<<<<<< HEAD
-    
-=======
-
-    # TODO: In Python > 2.5 the timeout is a constructor parameter. The 
-    # socket.setdefaulttimeout(TIMEOUT) call will no longer be needed.
-    # CHANGE ME!!
-    def __init__(self, host, port=None, key_file=None, cert_file=None,
-                 strict=None):
-        httplib.HTTPSConnection.__init__(self, host, port, key_file, cert_file,
-                                        strict)
-        socket.setdefaulttimeout(TIMEOUT)
-        self.is_fresh = True
->>>>>>> 5da15e43
+
