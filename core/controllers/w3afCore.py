'''
w3afCore.py

Copyright 2006 Andres Riancho

This file is part of w3af, w3af.sourceforge.net .

w3af is free software; you can redistribute it and/or modify
it under the terms of the GNU General Public License as published by
the Free Software Foundation version 2 of the License.

w3af is distributed in the hope that it will be useful,
but WITHOUT ANY WARRANTY; without even the implied warranty of
MERCHANTABILITY or FITNESS FOR A PARTICULAR PURPOSE.  See the
GNU General Public License for more details.

You should have received a copy of the GNU General Public License
along with w3af; if not, write to the Free Software
Foundation, Inc., 51 Franklin St, Fifth Floor, Boston, MA  02110-1301  USA

'''

import core.controllers.outputManager as om

# Called here to init some variables in the config ( cf.cf.save() )
# DO NOT REMOVE
import core.controllers.miscSettings as miscSettings

import os, sys

from core.controllers.misc.homeDir import create_home_dir, get_home_dir, home_dir_is_writable
from core.controllers.misc.temp_dir import create_temp_dir, remove_temp_dir, get_temp_dir
from core.controllers.misc.factory import factory
from core.controllers.misc.get_local_ip import get_local_ip
from core.controllers.misc.number_generator import consecutive_number_generator

from core.data.url.xUrllib import xUrllib
<<<<<<< HEAD
import core.data.parsers.urlParser as urlParser
=======
from core.data.parsers.urlParser import url_object
>>>>>>> c12b5d6a
from core.controllers.w3afException import w3afException, w3afRunOnce, \
    w3afFileException, w3afMustStopException, w3afMustStopByUnknownReasonExc
from core.controllers.targetSettings import targetSettings as targetSettings

import traceback
import copy
import Queue
import time

import core.data.kb.knowledgeBase as kb
import core.data.kb.config as cf
from core.data.request.frFactory import createFuzzableRequests
from core.controllers.threads.threadManager import threadManagerObj as tm

# 404 detection
from core.controllers.coreHelpers.fingerprint_404 import fingerprint_404

# Progress tracking
from core.controllers.coreHelpers.progress import progress

# Export fuzzable requests helper
from core.controllers.coreHelpers.export import export

# Profile objects
from core.data.profile.profile import profile as profile


class w3afCore(object):
    '''
    This is the core of the framework, it calls all plugins, handles exceptions,
    coordinates all the work, creates threads, etc.
     
    @author: Andres Riancho ( andres.riancho@gmail.com )
    '''

    def __init__(self ):
        '''
        Init some variables and files.
        Create the URI opener.
        '''
        # Create some directories
        self._home_directory()
        self._tmp_directory()
        
        # Init some internal variables
        self._initializeInternalVariables()
        self._zeroSelectedPlugins()
        
        self.uriOpener = xUrllib()
        self.progress = progress()
        self.export = export()
        
        # I init the 404 detection for the whole framework
        fingerprint_404( self.uriOpener )

    def _home_directory(self):
        '''
        Handle all the work related to creating/managing the home directory.
        @return: None
        '''
        # Start by trying to create the home directory (linux: /home/user/.w3af/)
        create_home_dir()

        # If this fails, maybe it is because the home directory doesn't exist
        # or simply because it ain't writable
        if not home_dir_is_writable():

            # We have a problem!
            # The home directory isn't writable, we can't create .w3af ...
            msg = 'The w3af home directory "' + get_home_dir() + '" is not writable. '
            msg += 'Please set the correct permissions and ownership.'
            print msg
            sys.exit(-3)
            
    def _tmp_directory(self):
        '''
        Handle the creation of the tmp directory, where a lot of stuff is stored.
        Usually it's something like /tmp/w3af/<pid>/
        '''
        try:
            create_temp_dir()
        except:
            msg = 'The w3af tmp directory "' + get_temp_dir() + '" is not writable. '
            msg += 'Please set the correct permissions and ownership.'
            print msg
            sys.exit(-3)            

    def _zeroSelectedPlugins(self):
        '''
        Init some internal variables; this method is called when the whole process starts, and when the user
        loads a new profile.
        '''
        # A dict with plugin types as keys and a list of plugin names as values
        self._strPlugins = {'audit':[], 'grep':[], 'bruteforce':[], 'discovery':[], \
        'evasion':[], 'mangle':[], 'output':[]}

        self._pluginsOptions = {'audit':{}, 'grep':{}, 'bruteforce':{}, 'discovery':{}, \
        'evasion':{}, 'mangle':{}, 'output':{}, 'attack':{}}
    
    def getHomePath( self ):
        '''
        @return: The location of the w3af directory inside the home directory of the current user.
        '''
        return get_home_dir()
        
    def _initializeInternalVariables(self):
        '''
        Init some internal variables; this method is called when the whole process starts, and when the user
        performs a clear() in the gtk user interface.
        '''
        # A dict with plugin types as keys and a list of plugin instances as values
        self._plugins = {'audit':[], 'grep':[], 'bruteforce':[], 'discovery':[], \
        'evasion':[], 'mangle':[], 'output':[]}
        
        self._fuzzableRequestList  = []
        
        self._initialized = False
        self.target = targetSettings()
        
        # Init some values
        # TODO: May be consuming a lot of memory
        kb.kb.save( 'urls', 'urlQueue' ,  Queue.Queue() )
        self._isRunning = False
        self._paused = False
        # Reset global sequence number generator
        consecutive_number_generator.reset()
        
        # This indicates if we are doing discovery/audit/exploit/etc...
        self._currentPhase = ''
        # This indicates the plugin that is running right now
        self._runningPlugin = ''
        # The current fuzzable request that the core is analyzing
        self._currentFuzzableRequest = ''
        
    def _rPlugFactory( self, strReqPlugins, pluginType ):
        '''
        This method creates the requested modules list.
        
        @parameter strReqPlugins: A string list with the requested plugins to be executed.
        @parameter pluginType: [audit|discovery|grep]
        @return: A list with plugins to be executed, this list is ordered using the exec priority.
        '''     
        requestedPluginsList = []
        
        if 'all' in strReqPlugins:
            fileList = [ f for f in os.listdir('plugins' + os.path.sep+ pluginType + os.path.sep ) ]    
            allPlugins = [ os.path.splitext(f)[0] for f in fileList if os.path.splitext(f)[1] == '.py' ]
            allPlugins.remove ( '__init__' )
            
            if len ( strReqPlugins ) != 1:
                # [ 'all', '!sqli' ]
                # I want to run all plugins except sqli
                unwantedPlugins = [ x[1:] for x in strReqPlugins if x[0] =='!' ]
                strReqPlugins = list( set(allPlugins) - set(unwantedPlugins) ) #bleh! v2
            else:
                strReqPlugins = allPlugins
            
            # Update the plugin list
            # This update is usefull for cases where the user selected "all" plugins,
            # the self._strPlugins[pluginType] is useless if it says 'all'.
            self._strPlugins[pluginType] = strReqPlugins
                
        for pluginName in strReqPlugins:
            plugin = factory( 'plugins.' + pluginType + '.' + pluginName )

            # Now we are going to check if the plugin dependencies are met
            for dep in plugin.getPluginDeps():
                try:
                    depType, depPlugin = dep.split('.')
                except:
                    msg = 'Plugin dependencies must be indicated using pluginType.pluginName'
                    msg += ' notation. This is an error in ' + pluginName +'.getPluginDeps().'
                    raise w3afException( msg )
                if depType == pluginType:
                    if depPlugin not in strReqPlugins:
                        if cf.cf.getData('autoDependencies'):
                            strReqPlugins.append( depPlugin )
                            om.out.information('Auto-enabling plugin: ' + pluginType + '.' + depPlugin)
                            # nice recursive call, this solves the "dependency of dependency" problem =)
                            return self._rPlugFactory( strReqPlugins, depType )
                        else:
                            msg = 'Plugin "'+ pluginName +'" depends on plugin "' + dep + '" and "'
                            msg += dep + '" is not enabled.'
                            raise w3afException( msg )
                else:
                    if depPlugin not in self._strPlugins[depType]:
                        if cf.cf.getData('autoDependencies'):
                            dependObj = factory( 'plugins.' + depType + '.' + depPlugin )
                            dependObj.setUrlOpener( self.uriOpener )
                            if dependObj not in self._plugins[depType]:
                                self._plugins[depType].insert( 0, dependObj )
                                self._strPlugins[depType].append( depPlugin )
                            om.out.information('Auto-enabling plugin: ' + depType + '.' + depPlugin)
                        else:
                            msg = 'Plugin "'+ pluginName +'" depends on plugin "' + dep + '" and "'
                            msg += dep + '" is not enabled.'
                            raise w3afException( msg )
                    else:
                        # if someone in another planet depends on me... run first
                        self._strPlugins[depType].remove( depPlugin )
                        self._strPlugins[depType].insert( 0, depPlugin )
            
            # Now we set the plugin options
            if pluginName in self._pluginsOptions[ pluginType ]:
                pOptions = self._pluginsOptions[ pluginType ][ pluginName ]
                plugin.setOptions( pOptions )
                
            # This sets the url opener for each module that is called inside the for loop
            plugin.setUrlOpener( self.uriOpener )
            # Append the plugin to the list
            requestedPluginsList.append ( plugin )

        # The plugins are all on the requestedPluginsList, now I need to order them
        # based on the module dependencies. For example, if A depends on B , then
        # B must be runned first.
        
        orderedPluginList = []
        for plugin in requestedPluginsList:
            deps = plugin.getPluginDeps()
            if len( deps ) != 0:
                # This plugin has dependencies, I should add the plugins in order
                for plugin2 in requestedPluginsList:
                    if pluginType+'.'+plugin2.getName() in deps and plugin2 not in orderedPluginList:
                        orderedPluginList.insert( 1, plugin2)

            # Check if I was added because of a dep, if I wasnt, add me.
            if plugin not in orderedPluginList:
                orderedPluginList.insert( 100, plugin )
        
        # This should never happend.
        if len(orderedPluginList) != len(requestedPluginsList):
            error_msg = 'There is an error in the way w3afCore orders plugins. The ordered plugin'
            error_msg += ' list length is not equal to the requested plugin list.'
            om.out.error( error_msg, newLine=False)
            
            om.out.error('The error was found sorting plugins of type: '+ pluginType +'.')
            
            error_msg = 'Please report this bug to the developers including a complete list of'
            error_msg += ' commands that you run to get to this error.'
            om.out.error( error_msg )

            om.out.error('Ordered plugins:')
            for plugin in orderedPluginList:
                om.out.error('- ' + plugin.getName() )

            om.out.error('\nRequested plugins:')
            for plugin in requestedPluginsList:
                om.out.error('- ' + plugin.getName() )

            sys.exit(-1)

        return orderedPluginList
    
    def initPlugins( self ):
        '''
        The user interfaces should run this method *before* calling start(). If they don't do it, an exception is
        raised.
        '''
        self._initialized = True
        
        # This is inited before all, to have a full logging support.
        om.out.setOutputPlugins( self._strPlugins['output'] )
        
        # First, create an instance of each requested plugin and add it to the plugin list
        # Plugins are added taking care of plugin dependencies
        self._plugins['audit'] = self._rPlugFactory( self._strPlugins['audit'] , 'audit')
        
        self._plugins['bruteforce'] = self._rPlugFactory( self._strPlugins['bruteforce'] , 'bruteforce')        
        
        # First, create an instance of each requested module and add it to the module list
        self._plugins['discovery'] = self._rPlugFactory( self._strPlugins['discovery'] , 'discovery')
        
        self._plugins['grep'] = self._rPlugFactory( self._strPlugins['grep'] , 'grep')
        self.uriOpener.setGrepPlugins( self._plugins['grep'] )
        
        self._plugins['mangle'] = self._rPlugFactory( self._strPlugins['mangle'] , 'mangle')
        self.uriOpener.settings.setManglePlugins( self._plugins['mangle'] )
        


    def _updateURLsInKb( self, fuzzableRequestList ):
        '''
        Creates an URL list in the kb
        '''
        # TODO:
        # kb.kb.getData( 'urls', 'urlList') consumes a lot of memory
        
        # Create the queue that will be used in gtkUi
        old_list = kb.kb.getData( 'urls', 'urlList')
        new_list = [ fr.getURL() for fr in fuzzableRequestList if fr.getURL() not in old_list ]
        
        # Update the Queue
        urlQueue = kb.kb.getData( 'urls', 'urlQueue' )
        for u in new_list:
            urlQueue.put( u )
            
        # Update the list of URLs that is used world wide
        old_list = kb.kb.getData( 'urls', 'urlList')
        new_list.extend( old_list )
        kb.kb.save( 'urls', 'urlList' ,  new_list )

        # Update the list of URIs that is used world wide
        uriList = kb.kb.getData( 'urls', 'uriList')
        uriList.extend( [ fr.getURI() for fr in fuzzableRequestList] )
        uriList = list( set( uriList ) )
        kb.kb.save( 'urls', 'uriList' ,  uriList )
    
    def _discover_and_bruteforce( self ):
        '''
        Discovery and bruteforce phases are related, so I have joined them
        here in this method.
        '''
        go = True
        tmp_list = copy.deepcopy( self._fuzzableRequestList )
        res = []
        discovered_fr_list = []
        
        # this will help identify the total discovery time
        self._discovery_start_time_epoch = time.time()
        self._time_limit_reported = False
        
        while go:
            discovered_fr_list = self._discover( tmp_list )
            successfully_bruteforced = self._bruteforce( discovered_fr_list )
            if not successfully_bruteforced:
                # Haven't found new credentials
                go = False
                for fr in discovered_fr_list:
                    if fr not in res:
                        res.append( fr )
            else:
                tmp = []
                tmp.extend( discovered_fr_list )
                tmp.extend( successfully_bruteforced )
                for fr in tmp:
                    if fr not in res:
                        res.append( fr )
                
                # So in the next "while go:" loop I can do a discovery
                # using the new credentials I found
                tmp_list = successfully_bruteforced
                
                # Now I reconfigure the urllib to use the newly found credentials
                self._reconfigureUrllib()
        
        self._updateURLsInKb( res )
        
        return res
    
    def _reconfigureUrllib( self ):
        '''
        Configure the main urllib with the newly found credentials.
        '''
        for v in kb.kb.getData( 'basicAuthBrute' , 'auth' ):
            self.uriOpener.settings.setBasicAuth( v.getURL(), v['user'], v['pass'] )
        
        # I don't need this, the urllib2 cookie handler does this for me
        #for v in kb.kb.getData( 'formAuthBrute' , 'auth' ):
        #   self.uriOpener.settings.setHeadersList( v['additionalHeaders'] )
    
    def pause(self, pauseYesNo):
        '''
        Pauses/Un-Pauses scan.
        @parameter trueFalse: True if the UI wants to pause the scan.
        '''
        self._paused = pauseYesNo
        self._isRunning = not pauseYesNo
        self.uriOpener.pause( pauseYesNo )
        om.out.debug('The user paused/unpaused the scan.')

    def start(self):
        '''
        The user interfaces call this method to start the whole scanning
        process.
        This method raises almost every possible exception, so please do your
        error handling!
        '''
        try:
            try:
                self._realStart()
            except w3afMustStopByUnknownReasonExc:
                #
                # TODO: Jan 31, 2011. Temporary workaround. Make w3af crash on
                # purpose so we can find out the *really* unknown error
                # conditions.
                #
                raise
            except w3afMustStopException, wmse:
                om.out.error('\n**IMPORTANT** The following error was ' \
                 'detected by w3af and couldn\'t be resolved:\n %s\n' % wmse)
                self._end(wmse)
            except Exception:
                om.out.error('\nUnhandled error, traceback: %s\n' % \
                             traceback.format_exc()) 
                raise
            else:
                om.out.information('Finished scanning process.')
        finally:
            self.progress.stop()
            
    def _realStart(self):
        '''
        Starts the work.
        User interface coders: Please remember that you have to call initPlugins() method before calling start.
        
        @return: No value is returned.
        ''' 
        om.out.debug('Called w3afCore.start()')
        
        # Let the output plugins know what kind of plugins we're
        # using during the scan
        om.out.logEnabledPlugins(self._strPlugins, self._pluginsOptions)
        
        try:
            # Just in case the gtkUi / consoleUi forgot to do this...
            self.verifyEnvironment()
        except Exception,e:
            error = 'verifyEnvironment() raised an exception: "' + str(e) + '". This should never'
            error += ' happen, are *you* user interface coder sure that you called'
            error += ' verifyEnvironment() *before* start() ?'
            om.out.error( error )
            raise e
        else:
            self._isRunning = True
            try:
                ###### This is the main section ######
                # Create the first fuzzableRequestList

                # We only want to scan pages that in current scope
                get_curr_scope_pages = lambda fr: \
<<<<<<< HEAD
                    urlParser.getDomain(fr.getURL())==urlParser.getDomain(url)
=======
                    fr.getURL().getDomain() == url.getDomain()
>>>>>>> c12b5d6a

                for url in cf.cf.getData('targets'):
                    try:
                        response = self.uriOpener.GET(url, useCache=True)
                        self._fuzzableRequestList += filter(
                            get_curr_scope_pages, createFuzzableRequests(response))
                    except KeyboardInterrupt:
                        self._end()
                        raise
                    except w3afMustStopException:
                        raise
                    except w3afException, w3:
                        om.out.error('The target URL: ' + url + ' is unreachable.')
                        om.out.error('Error description: ' + str(w3))
                    except Exception, e:
                        om.out.error('The target URL: ' + url + ' is unreachable because of an unhandled exception.')
                        om.out.error('Error description: "' + str(e) + '". See debug output for more information.')
                        om.out.error('Traceback for this error: ' + str(traceback.format_exc()))
                    else:
                        #
                        # NOTE: I need to perform this test here in order to avoid some weird
                        # thread locking that happens when the webspider calls is_404, and 
                        # the function locks in order to calculate the 
                        #
                        from core.controllers.coreHelpers.fingerprint_404 import is_404
                        is_404(response)
                
                # Load the target URLs to the KB
                self._updateURLsInKb( self._fuzzableRequestList )
                
                self._fuzzableRequestList = self._discover_and_bruteforce()
                
                # Export all fuzzableRequests as CSV
                # if this option is set in the miscSettings
                if cf.cf.getData('exportFuzzableRequests') != '':
                    self.export.exportFuzzableRequestList(self._fuzzableRequestList)
                    
                if not self._fuzzableRequestList:
                    om.out.information('No URLs found by discovery.')
                else:
                    # del() all the discovery and bruteforce plugins
                    # this is a performance enhancement that will free memory
                    for plugin in self._plugins['discovery']:
                        del(plugin)
                    for plugin in self._plugins['bruteforce']:
                        del(plugin)
                    
                    # Sort URLs
                    tmp_url_list = []
                    for u in kb.kb.getData( 'urls', 'urlList'):
                        tmp_url_list.append( u )
                    tmp_url_list = list(set(tmp_url_list))
                    tmp_url_list.sort()
        
                    # Save the list of uniques to the kb; this will avoid some extra loops
                    # in some plugins that use this knowledge
                    kb.kb.save('urls', 'urlList', tmp_url_list )
                    
                    # Filter out the fuzzable requests that aren't important (and will be ignored
                    # by audit plugins anyway...)
                    msg = 'Found ' + str(len( tmp_url_list )) + ' URLs and '
                    msg += str(len( self._fuzzableRequestList)) + ' different points of injection.'
                    om.out.information( msg )
                    
                    # print the URLs
                    om.out.information('The list of URLs is:')
                    for i in tmp_url_list:
                        om.out.information( '- ' + i )
                    
                    #
                    #   What I want to do here, is filter the repeated fuzzable requests.
                    #   For example, if the spidering process found:
                    #       - http://host.tld/?id=3739286
                    #       - http://host.tld/?id=3739285
                    #       - http://host.tld/?id=3739282
                    #       - http://host.tld/?id=3739212
                    #
                    #   I don't want to have all these different fuzzable requests. The reason is that
                    #   audit plugins will try to send the payload to each parameter, thus generating
                    #   the following requests:
                    #       - http://host.tld/?id=payload1
                    #       - http://host.tld/?id=payload1
                    #       - http://host.tld/?id=payload1
                    #       - http://host.tld/?id=payload1
                    #
                    #   w3af has a cache, but its still a waste of time to send those requests.
                    #
                    #   Now lets analyze this with more than one parameter. Spidered URIs:
                    #       - http://host.tld/?id=3739286&action=create
                    #       - http://host.tld/?id=3739285&action=create
                    #       - http://host.tld/?id=3739282&action=remove
                    #       - http://host.tld/?id=3739212&action=remove
                    #
                    #   Generated requests:
                    #       - http://host.tld/?id=payload1&action=create
                    #       - http://host.tld/?id=3739286&action=payload1
                    #       - http://host.tld/?id=payload1&action=create
                    #       - http://host.tld/?id=3739285&action=payload1
                    #       - http://host.tld/?id=payload1&action=remove
                    #       - http://host.tld/?id=3739282&action=payload1
                    #       - http://host.tld/?id=payload1&action=remove
                    #       - http://host.tld/?id=3739212&action=payload1
                    #
                    #   In cases like this one, I'm sending these repeated requests:
                    #       - http://host.tld/?id=payload1&action=create
                    #       - http://host.tld/?id=payload1&action=create
                    #       - http://host.tld/?id=payload1&action=remove
                    #       - http://host.tld/?id=payload1&action=remove
                    #   But there is not much I can do about it... (except from having a nice cache)
                    #
                    #   TODO: Is the previous statement completely true?
                    #
                    '''filtered_fuzzable_requests = []
                    for fr_original in self._fuzzableRequestList:
                        
                        different_from_all = True
                        
                        for fr_filtered in filtered_fuzzable_requests:
                            if fr_filtered.is_variant_of( fr_original ):
                                different_from_all = False
                                break
                        
                        if different_from_all:
                            filtered_fuzzable_requests.append( fr_original )
                    
                    self._fuzzableRequestList = filtered_fuzzable_requests
                    '''
                    
                    #   Now I simply print the list that I have after the filter.
                    tmp_fr_list = []
                    for fuzzRequest in self._fuzzableRequestList:
                        tmp_fr_list.append( '- ' + str(fuzzRequest) )
                    tmp_fr_list.sort()

                    om.out.information('The list of fuzzable requests is:')
                    for i in tmp_fr_list:
                        om.out.information( i )
                
                    self._audit()
                    
                self._end()
                ###########################
            
            except w3afFileException, e:
                self._end( e )
                om.out.setOutputPlugins( ['console'] )
            except w3afException, e:
                self._end( e )
                raise e
            except KeyboardInterrupt, e:
                self._end()
                # I wont handle this. 
                # The user interface must know what to do with it
                raise e
    
    def cleanup( self ):
        '''
        The GTK user interface calls this when a scan has been stopped (or ended successfully) and the user wants
        to start a new scan. All data from the kb is deleted.
        @return: None
        '''
        # Clean all data that is stored in the kb
        kb.kb.cleanup()

        # Zero internal variables from the core
        self._initializeInternalVariables()
        
        # Not cleaning the config is a FEATURE, because the user is most likely going to start a new
        # scan to the same target, and he wants the proxy, timeout and other configs to remain configured
        # as he did it the first time.
        # reload(cf)
        
        # It is also a feature to keep the mist settings from the last run.
        # Set some defaults for the core
        #import core.controllers.miscSettings as miscSettings
        #miscSettings.miscSettings()
        
        # Not calling:
        # self._zeroSelectedPlugins()
        # because I wan't to keep the selected plugins and configurations
        
    def stop( self ):
        '''
        This method is called by the user interface layer, when the user "clicks" on the stop button.
        @return: None. The stop method can take some seconds to return.
        '''
        om.out.debug('The user stopped the core.')
        # Stop sending HTTP requests
        self.uriOpener.stop()
        
        # End the grep plugins
        self._end()
    
    def quit( self ):
        '''
        The user is in a hurry, he wants to exit w3af ASAP.
        '''
        # Stop sending HTTP requests
        self.uriOpener.stop()
        
        # End the grep plugins
        #self._end()
        
        # Now it's safe to remove the temp_dir
        remove_temp_dir()
        
    def _end( self, exceptionInstance=None ):
        '''
        This method is called when the process ends normally or by an error.
        '''
        try:
            # End the xUrllib (clear the cache)
            self.uriOpener.end()
            # Create a new one, so it can be used by exploit plugins.
            self.uriOpener = xUrllib()
            
            # Let the progress module know our status.
            self.progress.stop()
            
            if exceptionInstance:
                om.out.error( str(exceptionInstance) )
            
            # FIXME: Feb 1, 2011. Next block is potentialy a real source of
            # errors that turns into crashes if called when w3af has to stop
            # bc of a previous error. I think it is fine to ignore them in 
            # those cases; otherwise let the exception pass.
            try:
                tm.join(joinAll=True)
                tm.stopAllDaemons()
            except:
                if not exceptionInstance:
                    raise
            
            for plugin in self._plugins['grep']:
                plugin.end()
            
            # Also, close the output manager.
            om.out.endOutputPlugins()
        finally:
            # Now I'm definitly not running:
            self._isRunning = False
            
            # No targets to be scanned.
            cf.cf.save('targets', [])
        
    def isRunning( self ):
        '''
        @return: If the user has called start, and then wants to know if the core is still working, it should call
        isRunning to know that.
        '''
        return self._isRunning
    
    def _discover( self, toWalk ):
        # Init some internal variables
        self._alreadyWalked = toWalk
        self._urls = []
        self._set_phase('discovery')
        
        result = []
        try:
            result = self._discoverWorker( toWalk )
        except KeyboardInterrupt:
            om.out.information('The user interrupted the discovery phase, continuing with audit.')
            result = self._alreadyWalked
        
        # Let the plugins know that they won't be used anymore
        self._endDiscovery()
        
        return result
    
    def _endDiscovery( self ):
        '''
        Let the discovery plugins know that they won't be used anymore.
        '''
        for p in self._plugins['discovery']:
            try:
                p.end()
            except Exception, e:
                om.out.error('The plugin "'+ p.getName() + '" raised an exception in the end() method: ' + str(e) )
    
    def get_discovery_time(self):
        '''
        @return: The time between now and the start of the discovery phase. In minutes.
        '''
        now = time.time()
        diff = now - self._discovery_start_time_epoch
        return diff / 60
    
    def _discoverWorker(self, toWalk):
        om.out.debug('Called _discoverWorker()' )
        
        while len( toWalk ):
            
            # Progress stuff, do this inside the while loop, because the toWalk variable changes
            # in each loop
            amount_of_tests = len(self._plugins['discovery']) * len(toWalk)
            self.progress.set_total_amount( amount_of_tests )
            
            plugins_to_remove_list = []
            fuzzableRequestList = []
            
            for plugin in self._plugins['discovery']:
                
                #
                #   I use the self._time_limit_reported variable to break out of two loops
                #
                if self._time_limit_reported:
                    break
                    
                for fr in toWalk:

                    #
                    #   Time exceeded?
                    #
                    if self.get_discovery_time() > cf.cf.getData('maxDiscoveryTime'):
                        if not self._time_limit_reported:
                            #   I use the self._time_limit_reported variable to break out of two loops
                            self._time_limit_reported = True
                            om.out.information('Maximum discovery time limit hit.')
                        
                        #   Replaced the return [] with this break, so I don't loose all the
                        #   gathered knowledge.
                        break
                        
                    else:
                        self._setRunningPlugin( plugin.getName() )
                        self._setCurrentFuzzableRequest( fr )
                        try:
                            # Perform the actual work
                            pluginResult = plugin.discover_wrapper( fr )
                        except w3afException,e:
                            om.out.error( str(e) )
                            tm.join( plugin )
                        except w3afRunOnce, rO:
                            # Some plugins are ment to be run only once
                            # that is implemented by raising a w3afRunOnce exception
                            plugins_to_remove_list.append( plugin )
                            tm.join( plugin )
                        else:
                            tm.join( plugin )
                        
                            # We don't trust plugins, i'll only work if this is a list
                            # or something else that is iterable
                            if hasattr(pluginResult,'__iter__'):
                                for i in pluginResult:
                                    fuzzableRequestList.append( (i, plugin.getName()) )
                                    
                        om.out.debug('Ending plugin: ' + plugin.getName() )
                    
                    # We finished one loop, inc!
                    self.progress.inc()

                #end-for
            #end-for
            
            ##
            ##  The search has finished, now i'll perform some mangling with the requests
            ##
            newFR = []
            tmp_sort = []
            for iFr, pluginWhoFoundIt in fuzzableRequestList:
                # I dont care about fragments ( http://a.com/foo.php#frag ) and I dont really trust plugins
                # so i'll remove fragments here
                iFr.setURL( iFr.getURL().removeFragment() )
                
                if iFr not in self._alreadyWalked and iFr.getURL().baseUrl() in cf.cf.getData('baseURLs'):
                    # Found a new fuzzable request
                    newFR.append( iFr )
                    self._alreadyWalked.append( iFr )
                    if iFr.getURL() not in self._urls:
                        tmp_sort.append(iFr.getURL())
                        self._urls.append( iFr.getURL() )
            
            #   Print the new URLs in a sorted manner.
            tmp_sort.sort()
            for u in tmp_sort:
                om.out.information('New URL found by ' + pluginWhoFoundIt +' plugin: ' +  u )
                
            # Update the list / queue that lives in the KB
            self._updateURLsInKb( newFR )

            
            ##
            ##  Cleanup!
            ##
            
            # This wont be used anymore, here i'm duplicating objects that are already saved
            # in the self._alreadyWalked list.
            del fuzzableRequestList
            try:
                del iFr
            except:
                pass
            
            # Get ready for next while loop
            toWalk = newFR
            
            # Remove plugins that don't want to be runned anymore
            for plugin_to_remove in plugins_to_remove_list:
                if plugin_to_remove in self._plugins['discovery']:
                    
                    # Remove it from the plugin list, and run the end() method
                    self._plugins['discovery'].remove( plugin_to_remove )
                    om.out.debug('The discovery plugin: ' + plugin_to_remove.getName() + ' wont be runned anymore.')      
                    try:
                        plugin_to_remove.end()
                    except Exception, e:
                        msg = 'The plugin "'+ plugin_to_remove.getName() + '" raised an exception'
                        msg += ' in the end() method: ' + str(e)
                        om.out.error( msg )
                    
                    # Don't waste memory on plugins that won't be run
                    del(plugin_to_remove)
                
        return self._alreadyWalked
    
    ######## These methods are here to show a detailed information of what the core is doing ############
    def getCoreStatus( self ):
        if self._paused:
            return 'Paused.'
        elif not self._isRunning:
            return 'Not running.'
        else:
            if self.getPhase() != '' and self.getRunningPlugin() != '':
                running = 'Running ' + self.getPhase() + '.' + self.getRunningPlugin()
                running += ' on ' + str(self.getCurrentFuzzableRequest()).replace('\x00', '') + '.'
                return running
            else:
                return 'Starting scan.'
    
    def getPhase( self ):
        '''
        @return: The phase which the core is running.
        '''
        return self._currentPhase
        
    def _set_phase( self, phase ):
        '''
        This method saves the phase (discovery/audit/exploit), so in the future the UI can use the getPhase() method to show it.
        
        @parameter phase: The phase which the w3afCore is running in a given moment
        '''
        self._currentPhase = phase
    
    def _setRunningPlugin( self, pluginName ):
        '''
        This method saves the phase, so in the future the UI can use the getPhase() method to show it.
        
        @parameter pluginName: The pluginName which the w3afCore is running in a given moment
        '''
        om.out.debug('Starting plugin: ' + pluginName )
        self._runningPlugin = pluginName
        
    def getRunningPlugin( self ):
        '''
        @return: The plugin that the core is running when the method is called.
        '''
        return self._runningPlugin
        
    def getCurrentFuzzableRequest( self ):
        '''
        @return: The current fuzzable request that the w3afCore is working on.
        '''
        return self._currentFuzzableRequest
        
    def _setCurrentFuzzableRequest( self, fuzzableRequest ):
        '''
        @parameter fuzzableRequest: The fuzzableRequest that the w3afCore is working on right now.
        '''
        self._currentFuzzableRequest = fuzzableRequest
    ######## end of: methods that are here to show a detailed information of what the core is doing ############
    
    def _audit(self):
        om.out.debug('Called _audit()' )
        
        # For progress reporting
        self._set_phase('audit')
        amount_of_tests = len(self._plugins['audit']) * len(self._fuzzableRequestList)
        self.progress.set_total_amount( amount_of_tests )
        
        # This two for loops do all the audit magic [KISS]
        for plugin in self._plugins['audit']:
            
            # For status
            self._setRunningPlugin( plugin.getName() )

            for fr in self._fuzzableRequestList:
                # Sends each fuzzable request to the plugin
                try:
                    self._setCurrentFuzzableRequest( fr )
                    plugin.audit_wrapper( fr )
                except w3afException, e:
                    om.out.error( str(e) )
                    tm.join( plugin )
                else:
                    tm.join( plugin )
                
                # I performed one test
                self.progress.inc()
                    
            # Let the plugin know that we are not going to use it anymore
            try:
                plugin.end()
            except w3afException, e:
                om.out.error( str(e) )
            
            # And now remove it to free some memory, the valuable information was
            # saved to the kb, so this is clean and harmless
            del(plugin)
                
    def _bruteforce(self, fuzzableRequestList):
        '''
        @parameter fuzzableRequestList: A list of fr's to be analyzed by the bruteforce plugins
        @return: A list of the URL's that have been successfully bruteforced
        '''
        res = []
        
        # Progress
        om.out.debug('Called _bruteforce()' )
        self._set_phase('bruteforce')
        amount_of_tests = len(self._plugins['bruteforce']) * len(fuzzableRequestList)
        self.progress.set_total_amount( amount_of_tests )
        
        for plugin in self._plugins['bruteforce']:
            # FIXME: I should remove this information lines, they duplicate functionality with the setRunningPlugin
            om.out.information('Starting ' + plugin.getName() + ' plugin execution.')
            self._setRunningPlugin( plugin.getName() )
            for fr in fuzzableRequestList:
                
                # Sends each url to the plugin
                try:
                    self._setCurrentFuzzableRequest( fr )
                    
                    frList = plugin.bruteforce_wrapper( fr )
                    tm.join( plugin )
                except w3afException, e:
                    tm.join( plugin )
                    om.out.error( str(e) )
                    
                # I performed one test (no matter if it failed or not)
                self.progress.inc()                    
                    
                try:
                    plugin.end()
                except w3afException, e:
                    om.out.error( str(e) )
                    
                res.extend( frList )
                
        return res

    def setPluginOptions(self, pluginType, pluginName, pluginOptions ):
        '''
        @parameter pluginType: The plugin type, like 'audit' or 'discovery'
        @parameter pluginName: The plugin name, like 'sqli' or 'webSpider'
        @parameter pluginOptions: An optionList object with the option objects for a plugin.
        
        @return: No value is returned.
        '''
        if pluginType.lower() == 'output':
            om.out.setPluginOptions(pluginName, pluginOptions)
            
        # The following lines make sure that the plugin will accept the options
        # that the user is setting to it.
        pI = self.getPluginInstance( pluginName, pluginType )
        try:
            pI.setOptions( pluginOptions )
        except Exception, e:
            raise
        else:
            # Now that we are sure that these options are valid, lets save them
            # so we can use them later!
            self._pluginsOptions[ pluginType ][ pluginName ] = pluginOptions
    
    def getPluginOptions(self, pluginType, pluginName):
        '''
        Get the options for a plugin.
        
        IMPORTANT NOTE: This method only returns the options for a plugin that was previously configured using setPluginOptions.
        If you wan't to get the default options for a plugin, get a plugin instance and perform a plugin.getOptions()
        
        @return: An optionList with the plugin options.
        '''
        if pluginType in self._pluginsOptions:
            if pluginName in self._pluginsOptions[pluginType]:
                return self._pluginsOptions[ pluginType ][ pluginName ]
        return None
        
    def getEnabledPlugins( self, pluginType ):
        return self._strPlugins[ pluginType ]
    
    def setPlugins( self, pluginNames, pluginType ):
        '''
        This method sets the plugins that w3afCore is going to use. Before this plugin
        existed w3afCore used setDiscoveryPlugins() / setAuditPlugins() / etc , this wasnt
        really extensible and was replaced with a combination of setPlugins and getPluginTypes.
        This way the user interface isnt bound to changes in the plugin types that are added or
        removed.
        
        @parameter pluginNames: A list with the names of the Plugins that will be runned.
        @parameter pluginType: The type of the plugin.
        
        @return: A list of plugins that are unknown to the framework. This is mainly used to have
        some error handling related to old profiles, that might reference deprecated plugins.
        '''
        unknown_plugins = []
        
        # Validate the input...
        pluginNames = list( set( pluginNames ) )    # bleh !
        pList = self.getPluginList(  pluginType  )
        for p in pluginNames:
            if p not in pList \
            and p.replace('!','') not in pList\
            and p != 'all':
                unknown_plugins.append( p )
        
        setMap = {'discovery':self._setDiscoveryPlugins, 'audit':self._setAuditPlugins, \
        'grep':self._setGrepPlugins, 'evasion':self._setEvasionPlugins, 'output':self._setOutputPlugins,  \
        'mangle': self._setManglePlugins, 'bruteforce': self._setBruteforcePlugins}
        
        func = setMap[ pluginType ]
        func( pluginNames )
        
        return unknown_plugins
    
    def reloadModifiedPlugin(self,  pluginType,  pluginName):
        '''
        When a plugin is modified using the plugin editor, all instances of it inside the core have to be "reloaded"
        so, if the plugin code was changed, the core reflects that change.
        
        @parameter pluginType: The plugin type of the modified plugin ('audit','discovery', etc)
        @parameter pluginName: The plugin name of the modified plugin ('xss', 'sqli', etc)
        '''
        try:
            aModule = sys.modules['plugins.' + pluginType + '.' + pluginName ]
        except KeyError:
            om.out.debug('Tried to reload a plugin that was never imported! ('+ pluginType +'.' + pluginName + ')')
        else:
            reload(aModule)
    
    def getPluginTypesDesc( self, pluginType ):
        '''
        @parameter pluginType: The type of plugin for which we want a description.
        @return: A description of the plugin type passed as parameter
        '''
        try:
            __import__('plugins.' + pluginType )
            aModule = sys.modules['plugins.' + pluginType ]
        except Exception, e:
            raise w3afException('Unknown plugin type: "'+ pluginType + '".')
        else:
            return aModule.getLongDescription()
        
    def getPluginTypes( self ):
        '''
        @return: A list with all plugin types.
        '''
        pluginTypes = [ x for x in os.listdir('plugins' + os.path.sep) ]
        # Now we filter to show only the directories
        pluginTypes = [ d for d in pluginTypes if os.path.isdir('plugins' + os.path.sep + d) ]
        pluginTypes.remove( 'attack' )
        if '.svn' in pluginTypes:
            pluginTypes.remove('.svn')
        return pluginTypes
    
    def _setBruteforcePlugins( self, bruteforcePlugins ):
        '''
        @parameter manglePlugins: A list with the names of output Plugins that will be runned.
        @return: No value is returned.
        '''
        self._strPlugins['bruteforce'] = bruteforcePlugins
    
    def _setManglePlugins( self, manglePlugins ):
        '''
        @parameter manglePlugins: A list with the names of output Plugins that will be runned.
        @return: No value is returned.
        '''
        self._strPlugins['mangle'] = manglePlugins
    
    def _setOutputPlugins( self, outputPlugins ):
        '''
        @parameter outputPlugins: A list with the names of output Plugins that will be runned.
        @return: No value is returned.
        '''
        self._strPlugins['output'] = outputPlugins
        
    def _setDiscoveryPlugins( self, discoveryPlugins ):
        '''
        @parameter discoveryPlugins: A list with the names of Discovery Plugins that will be runned.
        @return: No value is returned.
        '''         
        self._strPlugins['discovery'] = discoveryPlugins
    
    def _setAuditPlugins( self, auditPlugins ):
        '''
        @parameter auditPlugins: A list with the names of Audit Plugins that will be runned.
        @return: No value is returned.
        '''         
        self._strPlugins['audit'] = auditPlugins
        
    def _setGrepPlugins( self, grepPlugins):
        '''
        @parameter grepPlugins: A list with the names of Grep Plugins that will be used.
        @return: No value is returned.
        '''     
        self._strPlugins['grep'] = grepPlugins
        
    def _setEvasionPlugins( self, evasionPlugins ):
        '''
        @parameter evasionPlugins: A list with the names of Evasion Plugins that will be used.
        @return: No value is returned.
        '''
        self._strPlugins['evasion'] = evasionPlugins
        self._plugins['evasion'] = self._rPlugFactory( evasionPlugins , 'evasion')
        self.uriOpener.setEvasionPlugins( self._plugins['evasion'] )

    def verifyEnvironment(self):
        '''
        Checks if all parameters where configured correctly by the above layer (w3af.py)
        '''
        # Init ALL plugins
        if not self._initialized:
            raise w3afException('You must call the initPlugins method before calling start()')
        
        try:
            assert cf.cf.getData('targets')  != [], 'No target URI configured.'
        except AssertionError, ae:
            raise w3afException( str(ae) )
            
        try:
            cry = True
            if len(self._strPlugins['audit']) == 0 and len(self._strPlugins['discovery']) == 0 \
            and len(self._strPlugins['grep']) == 0:
                cry = False
            assert cry , 'No audit, grep or discovery plugins configured to run.'
        except AssertionError, ae:
            raise w3afException( str(ae) )
    
    def getPluginList( self, pluginType ):
        '''
        @return: A string list of the names of all available plugins by type.
        '''
        strPluginList = self._getListOfFiles( 'plugins' + os.path.sep + pluginType + os.path.sep )
        return strPluginList
        
    def getProfileList( self ):
        '''
        @return: Two different lists:
        
            - One that contains the instances of the valid profiles that were loaded
            - One with the file names of the profiles that are invalid
        '''
        profile_home = os.path.join(get_home_dir(), 'profiles')
        str_profile_list = self._getListOfFiles(profile_home, extension='.pw3af')
        
        instance_list = []
        invalid_profiles = []
        
        for profile_name in str_profile_list:
            profile_filename = os.path.join(profile_home, profile_name + '.pw3af')
            try:
                profile_instance = profile( profile_filename )
            except:
                invalid_profiles.append( profile_filename )
            else:
                instance_list.append( profile_instance )
        return instance_list, invalid_profiles
        
    def _getListOfFiles( self, directory, extension='.py' ):
        '''
        @return: A string list of the names of all available plugins by type.
        '''
        strFileList = []
        
        for f in os.listdir(directory):
            fname, ext = os.path.splitext(f)
            if ext == extension and fname != '__init__':
                strFileList.append(fname)

        strFileList.sort()
        return strFileList
        
    def getPluginInstance( self, pluginName, pluginType ):
        '''
        @return: An instance of a plugin.
        '''
        pluginInst = factory('plugins.' + pluginType + '.' + pluginName)
        pluginInst.setUrlOpener( self.uriOpener )
        if pluginName in self._pluginsOptions[ pluginType ].keys():
            pluginInst.setOptions( self._pluginsOptions[ pluginType ][pluginName] )
                
        # This will init some plugins like mangle and output
        if pluginType == 'attack' and not self._initialized:
            self.initPlugins()
        return pluginInst
    
    def saveCurrentToNewProfile( self, profile_name, profileDesc='' ):
        '''
        Saves current config to a newly created profile.
        
        @parameter profile_name: The profile to clone
        @parameter profileDesc: The description of the new profile
        
        @return: The new profile instance if the profile was successfully saved. Else, raise a w3afException.
        '''
        # Create the new profile.
        profileInstance = profile()
        profileInstance.setDesc( profileDesc )
        profileInstance.setName( profile_name )
        profileInstance.save( profile_name )
        
        # Save current to profile
        return self.saveCurrentToProfile( profile_name, profileDesc )

    def saveCurrentToProfile(self, profile_name, prof_desc='', prof_path=''):
        '''
        Save the current configuration of the core to the profile called 
        profile_name.
        
        @return: The new profile instance if the profile was successfully saved.
            otherwise raise a w3afException.
        '''
        # Open the already existing profile
        new_profile = profile(profile_name, workdir=os.path.dirname(prof_path))
        
        # Config the enabled plugins
        for pType in self.getPluginTypes():
            enabledPlugins = []
            for pName in self.getEnabledPlugins(pType):
                enabledPlugins.append( pName )
            new_profile.setEnabledPlugins(pType, enabledPlugins)
        
        # Config the profile options
        for pType in self.getPluginTypes():
            for pName in self.getEnabledPlugins(pType):
                pOptions = self.getPluginOptions(pType, pName)
                if pOptions:
                    new_profile.setPluginOptions(pType, pName, pOptions)
                
        # Config the profile target
        if cf.cf.getData('targets'):
            new_profile.setTarget(' , '.join(cf.cf.getData('targets')))
        
        # Config the misc and http settings
        misc_settings = miscSettings.miscSettings()
        new_profile.setMiscSettings(misc_settings.getOptions())
        new_profile.setHttpSettings(self.uriOpener.settings.getOptions())
        
        # Config the profile name and description
        new_profile.setDesc(prof_desc)
        new_profile.setName(profile_name)
        
        # Save the profile to the file
        new_profile.save(profile_name)
        
        return new_profile
        
    def removeProfile( self, profile_name ):
        '''
        @return: True if the profile was successfully removed. Else, raise a w3afException.
        '''
        profileInstance = profile( profile_name )
        profileInstance.remove()
        return True
        
    def useProfile(self, profile_name, workdir=None):
        '''
        Gets all the information from the profile, and runs it.
        Raise a w3afException if the profile to load has some type of problem.
        '''
        # Clear all enabled plugins if profile_name is None
        if profile_name is None:
            self._zeroSelectedPlugins()
            return
        
        try:            
            profileInstance = profile(profile_name, workdir) 
        except w3afException:
            # The profile doesn't exist!
            raise
        else:
            # It exists, work with it!
            for pluginType in self._plugins.keys():
                pluginNames = profileInstance.getEnabledPlugins( pluginType )
                
                # Handle errors that might have been triggered from a possibly invalid profile
                unknown_plugins = self.setPlugins( pluginNames, pluginType )
                if unknown_plugins:
                    om.out.error('The profile references the following missing plugins:')
                    for unknown_plugin_name in unknown_plugins:
                        om.out.error('- ' + unknown_plugin_name)
                    
                # Now we set the plugin options, which can also trigger errors with "outdated"
                # profiles that users could have in their ~/.w3af/ directory.
                for pluginName in profileInstance.getEnabledPlugins( pluginType ):
                    pluginOptions = profileInstance.getPluginOptions( pluginType, pluginName )
                    try:
                        # FIXME: Does this work with output plugin options? What about target, http-settings, etc?
                        self.setPluginOptions( pluginType, pluginName, pluginOptions )
                    except Exception, e:
                        # This is because of an invalid plugin, or something like that...
                        # Added as a part of the fix of bug #1937272
                        msg = 'The profile you are trying to load seems to be outdated, one of'
                        msg += ' the enabled plugins has a bug or an plugin option that was valid'
                        msg += ' when you created the profile was now removed from the framework.'
                        msg += ' The plugin that triggered this exception is "' + pluginName + '",'
                        msg += ' and the original exception is: "' + str(e) +'".'
                        om.out.error( msg )
                    
            # Set the target settings of the profile to the core
            self.target.setOptions( profileInstance.getTarget() )
            
            # Set the misc and http settings
            #
            # IGNORE the following parameters from the profile:
            #   - miscSettings.localAddress
            #
            profile_misc_settings = profileInstance.getMiscSettings()
            if 'localAddress' in profileInstance.getMiscSettings():
                profile_misc_settings['localAddress'].setValue(get_local_ip())
            
            misc_settings = miscSettings.miscSettings()
            misc_settings.setOptions( profile_misc_settings )
            self.uriOpener.settings.setOptions( profileInstance.getHttpSettings() )
    
# """"Singleton""""
wCore = w3afCore()
<|MERGE_RESOLUTION|>--- conflicted
+++ resolved
@@ -35,11 +35,7 @@
 from core.controllers.misc.number_generator import consecutive_number_generator
 
 from core.data.url.xUrllib import xUrllib
-<<<<<<< HEAD
-import core.data.parsers.urlParser as urlParser
-=======
 from core.data.parsers.urlParser import url_object
->>>>>>> c12b5d6a
 from core.controllers.w3afException import w3afException, w3afRunOnce, \
     w3afFileException, w3afMustStopException, w3afMustStopByUnknownReasonExc
 from core.controllers.targetSettings import targetSettings as targetSettings
@@ -470,11 +466,7 @@
 
                 # We only want to scan pages that in current scope
                 get_curr_scope_pages = lambda fr: \
-<<<<<<< HEAD
-                    urlParser.getDomain(fr.getURL())==urlParser.getDomain(url)
-=======
                     fr.getURL().getDomain() == url.getDomain()
->>>>>>> c12b5d6a
 
                 for url in cf.cf.getData('targets'):
                     try:
