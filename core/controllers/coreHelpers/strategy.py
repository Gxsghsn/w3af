'''
strategy.py

Copyright 2006 Andres Riancho

This file is part of w3af, w3af.sourceforge.net .

w3af is free software; you can redistribute it and/or modify
it under the terms of the GNU General Public License as published by
the Free Software Foundation version 2 of the License.

w3af is distributed in the hope that it will be useful,
but WITHOUT ANY WARRANTY; without even the implied warranty of
MERCHANTABILITY or FITNESS FOR A PARTICULAR PURPOSE.  See the
GNU General Public License for more details.

You should have received a copy of the GNU General Public License
along with w3af; if not, write to the Free Software
Foundation, Inc., 51 Franklin St, Fifth Floor, Boston, MA  02110-1301  USA

'''
import itertools
import traceback
import Queue
import time
import sys

import core.data.kb.knowledgeBase as kb
import core.data.kb.config as cf
import core.controllers.outputManager as om

from core.controllers.coreHelpers.update_urls_in_kb import update_URLs_in_KB
from core.controllers.coreHelpers.exception_handler import exception_handler
from core.controllers.exception_handling.helpers import pprint_plugins
from core.controllers.threads.threadManager import threadManagerObj as tm
from core.controllers.w3afException import (w3afException, w3afRunOnce,
    w3afMustStopException, w3afMustStopOnUrlError)

from core.data.request.frFactory import createFuzzableRequests
from core.data.db.disk_set import disk_set


class w3af_core_strategy(object):
    '''
    This is the simplest scan strategy which follows this logic:
        
        while new_things_found():
            discovery()
            bruteforce()
        audit(things)
    
    It has been w3af's main algorithm for a while, and what we want to do now
    is to decouple it from the core in order to make experiments and implement
    new algorithms that are more performant.
    
    Use this strategy as a base for your experiments!
    '''
    def __init__(self, w3af_core):
        self._w3af_core = w3af_core
        
        # Internal variables:
        self._fuzzable_request_set  = set()
        kb.kb.save('urls', 'fuzzable_requests', self._fuzzable_request_set)

    def start(self):
        '''
        Starts the work!
        User interface coders: Please remember that you have to call 
        core.plugins.init_plugins() method before calling start.
        
        @return: No value is returned.
        '''
        # If this is not the first scan, I want to clear the old bug data that
        # might be stored in the exception_handler.
        exception_handler.clear()
        
        try:
            self._pre_discovery()
            
            self._fuzzable_request_set.update( self._discover_and_bruteforce() )
            
            if not self._fuzzable_request_set:
                om.out.information('No URLs found during discovery phase.')
                self._w3af_core._end()
                return

            self._post_discovery()
            self._audit()
            self._w3af_core._end()
            
        except w3afException, e:
            self._w3af_core._end(e)
            raise
        except KeyboardInterrupt, e:
            self._w3af_core._end()
            # I wont handle this, the user interface must know what to do with it
            raise
    
    def _post_discovery(self):
        '''
        This method is called after the discovery and brutefore phases finish
        and performs these things:
            * Cleanup
            * Report results to the user
            * Filter duplicate fuzzable requests
            * Return 
        '''
        # Remove the discovery and bruteforce plugins from memory
        # This is a performance enhancement.
        self._w3af_core.plugins.plugins['discovery'] = []
        self._w3af_core.plugins.plugins['bruteforce'] = []

        # Filter out the fuzzable requests that aren't important 
        # (and will be ignored by audit plugins anyway...)
        #
        #   What I want to do here, is filter the repeated fuzzable requests.
        #   For example, if the spidering process found:
        #       - http://host.tld/?id=3739286
        #       - http://host.tld/?id=3739285
        #       - http://host.tld/?id=3739282
        #       - http://host.tld/?id=3739212
        #
        #   I don't want to have all these different fuzzable requests. The reason is that
        #   audit plugins will try to send the payload to each parameter, thus generating
        #   the following requests:
        #       - http://host.tld/?id=payload1
        #       - http://host.tld/?id=payload1
        #       - http://host.tld/?id=payload1
        #       - http://host.tld/?id=payload1
        #
        #   w3af has a cache, but its still a waste of time to send those requests.
        #
        #   Now lets analyze this with more than one parameter. Spidered URIs:
        #       - http://host.tld/?id=3739286&action=create
        #       - http://host.tld/?id=3739285&action=create
        #       - http://host.tld/?id=3739282&action=remove
        #       - http://host.tld/?id=3739212&action=remove
        #
        #   Generated requests:
        #       - http://host.tld/?id=payload1&action=create
        #       - http://host.tld/?id=3739286&action=payload1
        #       - http://host.tld/?id=payload1&action=create
        #       - http://host.tld/?id=3739285&action=payload1
        #       - http://host.tld/?id=payload1&action=remove
        #       - http://host.tld/?id=3739282&action=payload1
        #       - http://host.tld/?id=payload1&action=remove
        #       - http://host.tld/?id=3739212&action=payload1
        #
        #   In cases like this one, I'm sending these repeated requests:
        #       - http://host.tld/?id=payload1&action=create
        #       - http://host.tld/?id=payload1&action=create
        #       - http://host.tld/?id=payload1&action=remove
        #       - http://host.tld/?id=payload1&action=remove
        #   But there is not much I can do about it... (except from having a nice cache)
        #
        #   TODO: Is the previous statement completely true?
        #
        '''filtered_fuzzable_requests = []
        for fr_original in self._fuzzable_request_set:
            
            different_from_all = True
            
            for fr_filtered in filtered_fuzzable_requests:
                if fr_filtered.is_variant_of( fr_original ):
                    different_from_all = False
                    break
            
            if different_from_all:
                filtered_fuzzable_requests.append( fr_original )
        
        self._fuzzable_request_set = filtered_fuzzable_requests
        '''
        # Sort URLs
        tmp_url_list = kb.kb.getData( 'urls', 'url_objects')[:]
        tmp_url_list = list(set(tmp_url_list))
        tmp_url_list.sort()
        
        msg = 'Found %s URLs and %s different points of injection.' 
        msg = msg % (len(tmp_url_list), len(self._fuzzable_request_set))
        om.out.information( msg )
        
        # print the URLs
        om.out.information('The list of URLs is:')
        for i in tmp_url_list:
            om.out.information( '- ' + i )

        # Now I simply print the list that I have after the filter.
        tmp_fr = [ '- ' + str(fr) for fr in self._fuzzable_request_set]
        tmp_fr.sort()

        om.out.information('The list of fuzzable requests is:')
        map(om.out.information, tmp_fr)
              
    def _pre_discovery(self):
        '''
        Create the first fuzzableRequestList
        '''

        # We only want to scan pages that in current scope
        get_curr_scope_pages = lambda fr: \
            fr.getURL().getDomain() == url.getDomain()

        for url in cf.cf.getData('targets'):
            try:
                #
                #    GET the initial target URLs in order to save them
                #    in a list and use them as our bootstrap URLs
                #
                response = self._w3af_core.uriOpener.GET(url, cache=True)
                self._fuzzable_request_set.update( filter(
                    get_curr_scope_pages, createFuzzableRequests(response)) )

                #
                #    NOTE: I need to perform this test here in order to avoid some weird
                #    thread locking that happens when the webspider calls is_404, and
                #    because I want to initialize the is_404 database in a controlled
                #    try/except block.
                #
                from core.controllers.coreHelpers.fingerprint_404 import is_404
                is_404(response)

            except KeyboardInterrupt:
                self._w3af_core._end()
                raise
            except (w3afMustStopOnUrlError, w3afException, w3afMustStopException), w3:
                om.out.error('The target URL: %s is unreachable.' % url)
                om.out.error('Error description: %s' % w3)
            except Exception, e:
                om.out.error('The target URL: %s is unreachable '
                             'because of an unhandled exception.' % url)
                om.out.error('Error description: "%s". See debug '
                             'output for more information.' % e)
                om.out.error('Traceback for this error: %s' % 
                             traceback.format_exc())
        
        # Load the target URLs to the KB
        update_URLs_in_KB( self._fuzzable_request_set )
                
    def _auth_login(self):
        '''
        Make login to the web application when it is needed.
        '''
        for plugin in self._w3af_core.plugins.plugins['auth']:

            try:
                try:
                    if not plugin.is_logged():
                        plugin.login()
                finally:
                    tm.join(plugin)
            except Exception, e:
                # Smart error handling, much better than just crashing.
                # Doing this here and not with something similar to:
                # sys.excepthook = handle_crash because we want to handle
                # plugin exceptions in this way, and not framework 
                # exceptions                        
                exec_info = sys.exc_info()
                enabled_plugins = pprint_plugins(self._w3af_core)
                exception_handler.handle( self._w3af_core.status, e , 
                                          exec_info, enabled_plugins )
            

    def _discover_and_bruteforce( self ):
        '''
        Discovery and bruteforce phases are related, so I have joined them
        here in this method.
        
        @return: A list with fuzzable requests that were found during discovery
                 and bruteforce.
        '''
        res = set()
        add = res.add
        #TODO: This is a horrible thing to do, we consume lots of memory
        #      for just a loop. The issue is that we had some strange
        #      "RuntimeError: Set changed size during iteration" and I had
        #      no time to solve them.
        tmp_set = set(self._fuzzable_request_set)
        
        while True:
            discovered_fr_list = self._discover( tmp_set )
            successfully_bruteforced = self._bruteforce( tmp_set.union(discovered_fr_list) )

            chain = itertools.chain( discovered_fr_list,
                                     successfully_bruteforced,
                                     self._fuzzable_request_set)
            map(add, chain)
            
            if not successfully_bruteforced:
                # Haven't found new credentials
                break
            else:
                # So in the next "while True:" loop I can do a discovery
                # using the new URLs found during bruteforce
                tmp_set = successfully_bruteforced
                
                # Now I reconfigure the urllib to use the newly found credentials
                self._reconfigureUrllib()
        
        # Update the KB before returning
        update_URLs_in_KB( res )
        
        return res
    
    def _reconfigureUrllib( self ):
        '''
        Configure the main urllib with the newly found credentials.
        '''
        for v in kb.kb.getData( 'basicAuthBrute' , 'auth' ):
            self._w3af_core.uriOpener.settings.setBasicAuth( v.getURL(),
                                                             v['user'],
                                                             v['pass'] )

    def quit(self):
        # End all plugins
        self._w3af_core._end(ignore_err=True)
    
    def stop(self):
        # End all plugins
        self._w3af_core._end(ignore_err=True)
    
    def pause(self, pause_yes_no):
        pass
    
    def _discover(self, to_walk):
        '''
        This method will run the discover_worker, which will run all the discovery
        plugins in a loop in order to find new URLs, forms, web services, etc.
        
        @return: A list of fuzzable requests.
        '''
        # Init some internal variables
        self._w3af_core.status.set_phase('discovery')

        # Run all the discovery plugins        
        result = self._discover_worker( to_walk )
        
        # Let the plugins know that they won't be used anymore
        self._end_discovery()
        
        return set(result)
    
    def _end_discovery( self ):
        '''
        Let the discovery plugins know that they won't be used anymore.
        '''
        for p in self._w3af_core.plugins.plugins['discovery']:
            try:
                p.end()
            except Exception, e:
                om.out.error('The plugin "%s" raised an exception in the '
                             'end() method: %s' % (p.getName(), e))
    
    def get_discovery_time(self):
        '''
        @return: The time between now and the start of the discovery phase in
                 minutes.
        '''
        now = time.time()
        diff = now - self._w3af_core._start_time_epoch
        return diff / 60
    
    def _should_stop_discovery(self):
        '''
        @return: True if we should stop the discovery phase because of time limit
                 set by the user, or simply because the user wants to stop the
                 discovery phase.
        '''
        # If the user wants to stop, I have to stop and at least
        # return the findings I've got until now.
        if self._w3af_core.status.is_stopped():
            return True
        
        if self.get_discovery_time() > cf.cf.getData('maxDiscoveryTime'):
            om.out.information('Maximum discovery time limit hit.')
            return True
        
        return False
    
    def _discover_worker(self, to_walk):
        '''
        This method will run discovery plugins in a loop until no new knowledge
        (ie fuzzable requests) is found.
        
        TODO: unit-test this method
        
        @return: A list with the found fuzzable requests.
        '''
        om.out.debug('Called _discover_worker()' )
        result = []
        
        while to_walk:
            
            # Progress stuff, do this inside the while loop, because the to_walk 
            # variable changes in each loop
            amount_of_tests = len(self._w3af_core.plugins.plugins['discovery']) * len(to_walk)
            self._w3af_core.progress.set_total_amount(amount_of_tests)
            
            plugins_to_remove_list = []
            fuzz_reqs = {}
            
            for plugin in self._w3af_core.plugins.plugins['discovery']:
                
                # Login is needed,
                self._auth_login()
                
                for fr in to_walk:
                    
                    # Should I continue with the discovery phase? If not, return
                    # what I know for now and forget about all the remaining work
                    if self._should_stop_discovery(): return result
                    
                    # Status reporting
                    status = self._w3af_core.status
                    status.set_running_plugin(plugin.getName())
                    status.set_current_fuzzable_request(fr)
                    
                    try:
                        try:
                            # Perform the actual work
                            plugin_result = plugin.discover_wrapper(fr)
                        finally:
                            tm.join(plugin)
                    except KeyboardInterrupt:
                        om.out.information('The user interrupted the discovery phase, '
                                           'continuing with audit.')
                        return result
                    except w3afException,e:
                        om.out.error(str(e))
                    except w3afRunOnce:
                        # Some plugins are meant to be run only once
                        # that is implemented by raising a w3afRunOnce
                        # exception
                        plugins_to_remove_list.append(plugin)
                    except Exception, e:
                        # Smart error handling, much better than just crashing.
                        # Doing this here and not with something similar to:
                        # sys.excepthook = handle_crash because we want to handle
                        # plugin exceptions in this way, and not framework 
                        # exceptions                        
                        exec_info = sys.exc_info()
                        enabled_plugins = pprint_plugins(self._w3af_core)
                        exception_handler.handle( self._w3af_core.status, e , 
                                                  exec_info, enabled_plugins )
                    
                    else:
                        # We don't trust plugins, i'll only work if this
                        # is a list or something else that is iterable
                        lst = fuzz_reqs.setdefault(plugin.getName(), [])
                        if hasattr(plugin_result, '__iter__'):
                            lst.extend(fr for fr in plugin_result)
                                
                    # Finished one loop, inc!
                    self._w3af_core.progress.inc()
            
            # Remove the plugins that don't want to be run anymore
            self._remove_discovery_plugin( plugins_to_remove_list )
            
            # The search has finished - now performing some mangling
            # and filtering with the requests before the next loop
            new_fuzz_reqs = self._filter_mangle_discovery_fr( fuzz_reqs, result )
            result.extend( new_fuzz_reqs )
            
            # Update the list / queue that lives in the KB
            update_URLs_in_KB(new_fuzz_reqs)

            # Get ready for next while loop
            to_walk = new_fuzz_reqs
        
        return result


    def _filter_mangle_discovery_fr(self, fuzz_reqs, result):
        '''
        @param fuzz_reqs: A dict with plugin name as key and fuzzable requests
                          found by the plugin during the last run.
        @param result: The fuzzable requests that were already identified by
                       other discovery plugins during this or previous discovery
                       loops.
        @return: A list with the NEW fuzzable requests that were found, these
                 have been filtered based on the target url, if they are new
                 or not, etc.
        '''
        new_fr = []
        base_urls_cf = cf.cf.getData('baseURLs')
        
        for pname, fuzzable_list in fuzz_reqs.iteritems():
            
            for fr in fuzzable_list:
                fr_uri = fr.getURI()
                # No need to care about fragments
                # (http://a.com/foo.php#frag). Remove them
                fr.setURI(fr_uri.removeFragment())
                
                if fr_uri.baseUrl() in base_urls_cf and\
                fr not in result:
                    # Found a new fuzzable request
                    new_fr.append(fr)
        
            # Print the new URLs in a sorted manner.
            for url in sorted(set(fr.getURL().url_string for fr in new_fr)):
                msg = 'New URL found by %s plugin: %s' % (pname, url)
                om.out.information( msg )
        
        return new_fr
    
    def _remove_discovery_plugin(self, plugins_to_remove_list):            
        '''
        Remove plugins that don't want to be run anymore and raised a w3afRunOnce
        exception during the discovery phase.
        '''
        for plugin_to_remove in plugins_to_remove_list:
            if plugin_to_remove in self._w3af_core.plugins.plugins['discovery']:
                
                # Remove it from the plugin list, and run the end() method
                self._w3af_core.plugins.plugins['discovery'].remove( plugin_to_remove )
                msg = 'The discovery plugin: "%s" wont be run anymore.'
                om.out.debug( msg % plugin_to_remove.getName() )
                try:
                    plugin_to_remove.end()
                except Exception, e:
                    msg = 'The plugin "%s" raised an exception in the end() method: "%s"'
                    om.out.error( msg % (plugin_to_remove.getName(), str(e)) )
                        
    def _audit(self):
        om.out.debug('Called _audit()' )

        enabled_plugins = self._w3af_core.plugins.getEnabledPlugins('audit')
        audit_plugins = self._w3af_core.plugins.plugin_factory( enabled_plugins, 'audit')

        # For progress reporting
        self._w3af_core.status.set_phase('audit')
        amount_of_tests = len(audit_plugins) * len(self._fuzzable_request_set)
        self._w3af_core.progress.set_total_amount( amount_of_tests )

        # This two loops do all the audit magic [KISS]
        for plugin in audit_plugins:

            # For status
            self._w3af_core.status.set_running_plugin( plugin.getName() )
            
            # Before running each plugin let's make sure we're logged in
            self._auth_login()

            #TODO: This is a horrible thing to do, we consume lots of memory
            #      for just a loop. The issue is that we had some strange
            #      "RuntimeError: Set changed size during iteration" and I had
            #      no time to solve them.
            for fr in set(self._fuzzable_request_set):
                
                # Sends each fuzzable request to the plugin
                self._w3af_core.status.set_current_fuzzable_request( fr )
                
                try:
                    try:
                        plugin.audit_wrapper( fr )
                    finally:
                        tm.join( plugin )
                except w3afException, e:
                    om.out.error( str(e) )
                
                except Exception, e:
                    # Smart error handling, much better than just crashing.
                    # Doing this here and not with something similar to:
                    # sys.excepthook = handle_crash because we want to handle
                    # plugin exceptions in this way, and not framework 
                    # exceptions                    
                    exec_info = sys.exc_info()
                    enabled_plugins = pprint_plugins(self._w3af_core)
                    exception_handler.handle( self._w3af_core.status, e , 
                                              exec_info, enabled_plugins )
                
                # Performed one test, report it
                self._w3af_core.progress.inc()
                    
            # Let the plugin know that we are not going to use it anymore
            try:
                plugin.end()
            except w3afException, e:
                om.out.error( str(e) )
            
    def _bruteforce(self, fr_list):
        '''
<<<<<<< HEAD
        @parameter fuzzableRequestList: A list of fr's to be analyzed by 
                                        the bruteforce plugins
        
=======
        @parameter fr_list: A list of fr's to be analyzed by the bruteforce plugins
>>>>>>> 0efe42f1
        @return: A list of the URL's that have been successfully bruteforced
        '''
        om.out.debug('Called _bruteforce()' )
        
        res = []
        
<<<<<<< HEAD
        # Status
        om.out.debug('Called _bruteforce()' )
        self._w3af_core.status.set_phase('bruteforce')
        
        # Progress
        bruteforce_plugin_num = len(self._w3af_core.plugins.plugins['bruteforce'])
        amount_of_tests = bruteforce_plugin_num * len(fr_list) 
        self._w3af_core.progress.set_total_amount( amount_of_tests )
        
        for plugin in self._w3af_core.plugins.plugins['bruteforce']:

            # Status
            self._w3af_core.status.set_running_plugin( plugin.getName() )
            
            for fr in fr_list:
                
                # Status
                self._w3af_core.status.set_current_fuzzable_request( fr )
                
                # Sends each URL to the bruteforce plugin
=======
        # Progress
        self._w3af_core.status.set_phase('bruteforce')
        amount_of_tests = len(self._w3af_core.plugins.plugins['bruteforce']) * len(fr_list)
        self._w3af_core.progress.set_total_amount( amount_of_tests )
        
        for fr in fr_list:
            
            for plugin in self._w3af_core.plugins.plugins['bruteforce']:
            
                self._w3af_core.status.set_running_plugin( plugin.getName() )
                self._w3af_core.status.set_current_fuzzable_request( fr )
                
                # Sends each url to the plugin
                try:
                    fr_list = plugin.bruteforce_wrapper( fr )
                    tm.join( plugin )
                except w3afException, e:
                    tm.join( plugin )
                    om.out.error( str(e) )
                    
                # I performed one test (no matter if it failed or not)
                self._w3af_core.progress.inc()                    
                    
>>>>>>> 0efe42f1
                try:
                    try:
                        new_frs = plugin.bruteforce_wrapper( fr )
                        
                    finally:
                        tm.join( plugin )
                except w3afException, e:
                    om.out.error( str(e) )
<<<<<<< HEAD
                
                except Exception, e:
                    # Smart error handling, much better than just crashing.
                    # Doing this here and not with something similar to:
                    # sys.excepthook = handle_crash because we want to handle
                    # plugin exceptions in this way, and not framework 
                    # exceptions                    
                    exec_info = sys.exc_info()
                    enabled_plugins = pprint_plugins(self._w3af_core)
                    exception_handler.handle( self._w3af_core.status, e , 
                                              exec_info, enabled_plugins )
                
                else:
                    res.extend( new_frs )
                
                # Progress, I performed one test (no matter if it failed or not)
                self._w3af_core.progress.inc()
            
            # We're not going to be using this plugin anymore.
            try:
                plugin.end()
            except w3afException, e:
                om.out.error( str(e) )
                
        return res
=======
                    
                res.extend( fr_list )
                
        return set(res)

>>>>>>> 0efe42f1
<|MERGE_RESOLUTION|>--- conflicted
+++ resolved
@@ -580,20 +580,11 @@
             
     def _bruteforce(self, fr_list):
         '''
-<<<<<<< HEAD
-        @parameter fuzzableRequestList: A list of fr's to be analyzed by 
-                                        the bruteforce plugins
-        
-=======
         @parameter fr_list: A list of fr's to be analyzed by the bruteforce plugins
->>>>>>> 0efe42f1
         @return: A list of the URL's that have been successfully bruteforced
         '''
-        om.out.debug('Called _bruteforce()' )
-        
         res = []
         
-<<<<<<< HEAD
         # Status
         om.out.debug('Called _bruteforce()' )
         self._w3af_core.status.set_phase('bruteforce')
@@ -614,31 +605,6 @@
                 self._w3af_core.status.set_current_fuzzable_request( fr )
                 
                 # Sends each URL to the bruteforce plugin
-=======
-        # Progress
-        self._w3af_core.status.set_phase('bruteforce')
-        amount_of_tests = len(self._w3af_core.plugins.plugins['bruteforce']) * len(fr_list)
-        self._w3af_core.progress.set_total_amount( amount_of_tests )
-        
-        for fr in fr_list:
-            
-            for plugin in self._w3af_core.plugins.plugins['bruteforce']:
-            
-                self._w3af_core.status.set_running_plugin( plugin.getName() )
-                self._w3af_core.status.set_current_fuzzable_request( fr )
-                
-                # Sends each url to the plugin
-                try:
-                    fr_list = plugin.bruteforce_wrapper( fr )
-                    tm.join( plugin )
-                except w3afException, e:
-                    tm.join( plugin )
-                    om.out.error( str(e) )
-                    
-                # I performed one test (no matter if it failed or not)
-                self._w3af_core.progress.inc()                    
-                    
->>>>>>> 0efe42f1
                 try:
                     try:
                         new_frs = plugin.bruteforce_wrapper( fr )
@@ -647,7 +613,6 @@
                         tm.join( plugin )
                 except w3afException, e:
                     om.out.error( str(e) )
-<<<<<<< HEAD
                 
                 except Exception, e:
                     # Smart error handling, much better than just crashing.
@@ -672,11 +637,4 @@
             except w3afException, e:
                 om.out.error( str(e) )
                 
-        return res
-=======
-                    
-                res.extend( fr_list )
-                
-        return set(res)
-
->>>>>>> 0efe42f1
+        return res